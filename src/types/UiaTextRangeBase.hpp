--- conflicted
+++ resolved
@@ -1,494 +1,490 @@
-/*++
-Copyright (c) Microsoft Corporation
-Licensed under the MIT license.
-
-Module Name:
-- UiaTextRangeBase.hpp
-
-Abstract:
-- This module provides UI Automation access to the text of the console
-  window to support both automation tests and accessibility (screen
-  reading) applications.
-- ConHost and Windows Terminal must implement their own virtual functions separately.
-
-Author(s):
-- Austin Diviness (AustDi)     2017
-- Carlos Zamora   (CaZamor)    2019
---*/
-
-#pragma once
-
-#include "precomp.h"
-
-#include "inc/viewport.hpp"
-#include "../buffer/out/textBuffer.hpp"
-#include "IUiaData.h"
-
-#include <deque>
-#include <tuple>
-<<<<<<< HEAD
-#include <wrl.h>
-=======
-#include <wrl/implements.h>
->>>>>>> 5c55bb8d
-
-#ifdef UNIT_TESTING
-class UiaTextRangeTests;
-#endif
-
-// The UiaTextRangeBase deals with several data structures that have
-// similar semantics. In order to keep the information from these data
-// structures separated, each structure has its own naming for a
-// row.
-//
-// There is the generic Row, which does not know which data structure
-// the row came from.
-//
-// There is the ViewportRow, which is a 0-indexed row value from the
-// viewport. The top row of the viewport is at 0, rows below the top
-// row increase in value and rows above the top row get increasingly
-// negative.
-//
-// ScreenInfoRow is a row from the screen info data structure. They
-// start at 0 at the top of screen info buffer. Their positions do not
-// change but their associated row in the text buffer does change each
-// time a new line is written.
-//
-// TextBufferRow is a row from the text buffer. It is not a ROW
-// struct, but rather the index of a row. This is also 0-indexed. A
-// TextBufferRow with a value of 0 does not necessarily refer to the
-// top row of the console.
-
-typedef int Row;
-typedef int ViewportRow;
-typedef unsigned int ScreenInfoRow;
-typedef unsigned int TextBufferRow;
-
-typedef unsigned long long IdType;
-
-// A Column is a row agnostic value that refers to the column an
-// endpoint is equivalent to. It is 0-indexed.
-typedef unsigned int Column;
-
-// an endpoint is a char location in the text buffer. endpoint 0 is
-// the first char of the 0th row in the text buffer row array.
-typedef unsigned int Endpoint;
-
-constexpr IdType InvalidId = 0;
-
-namespace Microsoft::Console::Types
-{
-    class UiaTextRangeBase : public WRL::RuntimeClass<WRL::RuntimeClassFlags<WRL::ClassicCom | WRL::InhibitFtmBase>, ITextRangeProvider>
-    {
-    private:
-        static IdType id;
-
-    protected:
-        // indicates which direction a movement operation
-        // is going
-        enum class MovementDirection
-        {
-            Forward,
-            Backward
-        };
-
-        // valid increment amounts for forward and
-        // backward movement
-        enum class MovementIncrement
-        {
-            Forward = 1,
-            Backward = -1
-        };
-
-        // common information used by the variety of
-        // movement operations
-        struct MoveState
-        {
-            // screen/column position of _start
-            ScreenInfoRow StartScreenInfoRow;
-            Column StartColumn;
-            // screen/column position of _end
-            ScreenInfoRow EndScreenInfoRow;
-            Column EndColumn;
-            // last row in the direction being moved
-            ScreenInfoRow LimitingRow;
-            // first column in the direction being moved
-            Column FirstColumnInRow;
-            // last column in the direction being moved
-            Column LastColumnInRow;
-            // increment amount
-            MovementIncrement Increment;
-            // direction moving
-            MovementDirection Direction;
-
-            MoveState(IUiaData* pData,
-                      const UiaTextRangeBase& range,
-                      const MovementDirection direction);
-
-        private:
-            MoveState(const ScreenInfoRow startScreenInfoRow,
-                      const Column startColumn,
-                      const ScreenInfoRow endScreenInfoRow,
-                      const Column endColumn,
-                      const ScreenInfoRow limitingRow,
-                      const Column firstColumnInRow,
-                      const Column lastColumnInRow,
-                      const MovementIncrement increment,
-                      const MovementDirection direction) noexcept;
-
-#ifdef UNIT_TESTING
-            friend class ::UiaTextRangeTests;
-#endif
-        };
-
-    public:
-        // degenerate range
-        HRESULT RuntimeClassInitialize(_In_ IUiaData* pData,
-                                       _In_ IRawElementProviderSimple* const pProvider);
-
-        // degenerate range at cursor position
-        HRESULT RuntimeClassInitialize(_In_ IUiaData* pData,
-                                       _In_ IRawElementProviderSimple* const pProvider,
-                                       const Cursor& cursor);
-
-        // specific endpoint range
-        HRESULT RuntimeClassInitialize(_In_ IUiaData* pData,
-                                       _In_ IRawElementProviderSimple* const pProvider,
-                                       const Endpoint start,
-                                       const Endpoint end,
-                                       const bool degenerate);
-
-        HRESULT RuntimeClassInitialize(const UiaTextRangeBase& a);
-
-        UiaTextRangeBase(UiaTextRangeBase&&) = default;
-        UiaTextRangeBase& operator=(const UiaTextRangeBase&) = default;
-        UiaTextRangeBase& operator=(UiaTextRangeBase&&) = default;
-        ~UiaTextRangeBase() = default;
-
-        const IdType GetId() const noexcept;
-        const Endpoint GetStart() const noexcept;
-        const Endpoint GetEnd() const noexcept;
-        const bool IsDegenerate() const noexcept;
-
-        // TODO GitHub #605:
-        // only used for UiaData::FindText. Remove after Search added properly
-        void SetRangeValues(const Endpoint start, const Endpoint end, const bool isDegenerate) noexcept;
-
-        // ITextRangeProvider methods
-        virtual IFACEMETHODIMP Clone(_Outptr_result_maybenull_ ITextRangeProvider** ppRetVal) = 0;
-        IFACEMETHODIMP Compare(_In_opt_ ITextRangeProvider* pRange, _Out_ BOOL* pRetVal) noexcept override;
-        IFACEMETHODIMP CompareEndpoints(_In_ TextPatternRangeEndpoint endpoint,
-                                        _In_ ITextRangeProvider* pTargetRange,
-                                        _In_ TextPatternRangeEndpoint targetEndpoint,
-                                        _Out_ int* pRetVal) noexcept override;
-        IFACEMETHODIMP ExpandToEnclosingUnit(_In_ TextUnit unit) override;
-        IFACEMETHODIMP FindAttribute(_In_ TEXTATTRIBUTEID textAttributeId,
-                                     _In_ VARIANT val,
-                                     _In_ BOOL searchBackward,
-                                     _Outptr_result_maybenull_ ITextRangeProvider** ppRetVal) noexcept override;
-        virtual IFACEMETHODIMP FindText(_In_ BSTR text,
-                                        _In_ BOOL searchBackward,
-                                        _In_ BOOL ignoreCase,
-                                        _Outptr_result_maybenull_ ITextRangeProvider** ppRetVal) = 0;
-        IFACEMETHODIMP GetAttributeValue(_In_ TEXTATTRIBUTEID textAttributeId,
-                                         _Out_ VARIANT* pRetVal) noexcept override;
-        IFACEMETHODIMP GetBoundingRectangles(_Outptr_result_maybenull_ SAFEARRAY** ppRetVal) override;
-        IFACEMETHODIMP GetEnclosingElement(_Outptr_result_maybenull_ IRawElementProviderSimple** ppRetVal) override;
-        IFACEMETHODIMP GetText(_In_ int maxLength,
-                               _Out_ BSTR* pRetVal) override;
-        IFACEMETHODIMP Move(_In_ TextUnit unit,
-                            _In_ int count,
-                            _Out_ int* pRetVal) override;
-        IFACEMETHODIMP MoveEndpointByUnit(_In_ TextPatternRangeEndpoint endpoint,
-                                          _In_ TextUnit unit,
-                                          _In_ int count,
-                                          _Out_ int* pRetVal) override;
-        IFACEMETHODIMP MoveEndpointByRange(_In_ TextPatternRangeEndpoint endpoint,
-                                           _In_ ITextRangeProvider* pTargetRange,
-                                           _In_ TextPatternRangeEndpoint targetEndpoint) override;
-        IFACEMETHODIMP Select() override;
-        IFACEMETHODIMP AddToSelection() noexcept override;
-        IFACEMETHODIMP RemoveFromSelection() noexcept override;
-        IFACEMETHODIMP ScrollIntoView(_In_ BOOL alignToTop) override;
-        IFACEMETHODIMP GetChildren(_Outptr_result_maybenull_ SAFEARRAY** ppRetVal) noexcept override;
-
-    protected:
-        UiaTextRangeBase() = default;
-#if _DEBUG
-        void _outputRowConversions(IUiaData* pData);
-        void _outputObjectState();
-#endif
-        IUiaData* _pData;
-
-        IRawElementProviderSimple* _pProvider;
-
-        virtual void _ChangeViewport(const SMALL_RECT NewWindow) = 0;
-        virtual void _TranslatePointToScreen(LPPOINT clientPoint) const = 0;
-        virtual void _TranslatePointFromScreen(LPPOINT screenPoint) const = 0;
-
-        void Initialize(_In_ const UiaPoint point);
-
-        // used to debug objects passed back and forth
-        // between the provider and the client
-        IdType _id;
-
-        // measure units in the form [_start, _end]. _start
-        // may be a bigger number than _end if the range
-        // wraps around the end of the text buffer.
-        //
-        // In this scenario, _start <= _end
-        // 0 ............... N (text buffer line indices)
-        //      s-----e        (_start to _end)
-        //
-        // In this scenario, _start >= end
-        // 0 ............... N (text buffer line indices)
-        //   ---e     s-----   (_start to _end)
-        //
-        Endpoint _start;
-        Endpoint _end;
-
-        // The msdn documentation (and hence this class) talks a bunch about a
-        // degenerate range. A range is degenerate if it contains
-        // no text (both the start and end endpoints are the same). Note that
-        // a degenerate range may have a position in the text. We indicate a
-        // degenerate range internally with a bool. If a range is degenerate
-        // then both endpoints will contain the same value.
-        bool _degenerate;
-
-        RECT _getTerminalRect() const;
-
-        static const COORD _getScreenBufferCoords(gsl::not_null<IUiaData*> pData);
-        virtual const COORD _getScreenFontSize() const;
-
-        static const unsigned int _getTotalRows(gsl::not_null<IUiaData*> pData) noexcept;
-        static const unsigned int _getRowWidth(gsl::not_null<IUiaData*> pData);
-
-        static const unsigned int _getFirstScreenInfoRowIndex() noexcept;
-        static const unsigned int _getLastScreenInfoRowIndex(gsl::not_null<IUiaData*> pData) noexcept;
-
-        static const Column _getFirstColumnIndex() noexcept;
-        static const Column _getLastColumnIndex(gsl::not_null<IUiaData*> pData);
-
-        const unsigned int _rowCountInRange(gsl::not_null<IUiaData*> pData) const;
-
-        static const TextBufferRow _endpointToTextBufferRow(gsl::not_null<IUiaData*> pData,
-                                                            const Endpoint endpoint);
-        static const ScreenInfoRow _textBufferRowToScreenInfoRow(gsl::not_null<IUiaData*> pData,
-                                                                 const TextBufferRow row) noexcept;
-
-        static const TextBufferRow _screenInfoRowToTextBufferRow(gsl::not_null<IUiaData*> pData,
-                                                                 const ScreenInfoRow row) noexcept;
-        static const Endpoint _textBufferRowToEndpoint(gsl::not_null<IUiaData*> pData, const TextBufferRow row);
-
-        static const ScreenInfoRow _endpointToScreenInfoRow(gsl::not_null<IUiaData*> pData,
-                                                            const Endpoint endpoint);
-        static const Endpoint _screenInfoRowToEndpoint(gsl::not_null<IUiaData*> pData,
-                                                       const ScreenInfoRow row);
-
-        static COORD _endpointToCoord(gsl::not_null<IUiaData*> pData,
-                                      const Endpoint endpoint);
-        static Endpoint _coordToEndpoint(gsl::not_null<IUiaData*> pData,
-                                         const COORD coord);
-
-        static const Column _endpointToColumn(gsl::not_null<IUiaData*> pData,
-                                              const Endpoint endpoint);
-
-        static const Row _normalizeRow(gsl::not_null<IUiaData*> pData, const Row row) noexcept;
-
-        static const ViewportRow _screenInfoRowToViewportRow(gsl::not_null<IUiaData*> pData,
-                                                             const ScreenInfoRow row) noexcept;
-        // Routine Description:
-        // - Converts a ScreenInfoRow to a ViewportRow.
-        // Arguments:
-        // - row - the ScreenInfoRow to convert
-        // - viewport - the viewport to use for the conversion
-        // Return Value:
-        // - the equivalent ViewportRow.
-        static constexpr const ViewportRow _screenInfoRowToViewportRow(const ScreenInfoRow row,
-                                                                       const SMALL_RECT viewport) noexcept
-        {
-            return row - viewport.Top;
-        }
-
-        static const bool _isScreenInfoRowInViewport(gsl::not_null<IUiaData*> pData,
-                                                     const ScreenInfoRow row) noexcept;
-        static const bool _isScreenInfoRowInViewport(const ScreenInfoRow row,
-                                                     const SMALL_RECT viewport) noexcept;
-
-        static const unsigned int _getViewportHeight(const SMALL_RECT viewport) noexcept;
-        static const unsigned int _getViewportWidth(const SMALL_RECT viewport) noexcept;
-
-        void _addScreenInfoRowBoundaries(gsl::not_null<IUiaData*> pData,
-                                         const ScreenInfoRow screenInfoRow,
-                                         _Inout_ std::vector<double>& coords) const;
-
-        static const int _compareScreenCoords(gsl::not_null<IUiaData*> pData,
-                                              const ScreenInfoRow rowA,
-                                              const Column colA,
-                                              const ScreenInfoRow rowB,
-                                              const Column colB);
-
-        static std::pair<Endpoint, Endpoint> _moveByCharacter(gsl::not_null<IUiaData*> pData,
-                                                              const int moveCount,
-                                                              const MoveState moveState,
-                                                              _Out_ gsl::not_null<int*> const pAmountMoved);
-
-        static std::pair<Endpoint, Endpoint> _moveByCharacterForward(gsl::not_null<IUiaData*> pData,
-                                                                     const int moveCount,
-                                                                     const MoveState moveState,
-                                                                     _Out_ gsl::not_null<int*> const pAmountMoved);
-
-        static std::pair<Endpoint, Endpoint> _moveByCharacterBackward(gsl::not_null<IUiaData*> pData,
-                                                                      const int moveCount,
-                                                                      const MoveState moveState,
-                                                                      _Out_ gsl::not_null<int*> const pAmountMoved);
-
-        static std::pair<Endpoint, Endpoint> _moveByLine(gsl::not_null<IUiaData*> pData,
-                                                         const int moveCount,
-                                                         const MoveState moveState,
-                                                         _Out_ gsl::not_null<int*> const pAmountMoved);
-
-        static std::pair<Endpoint, Endpoint> _moveByDocument(gsl::not_null<IUiaData*> pData,
-                                                             const int moveCount,
-                                                             const MoveState moveState,
-                                                             _Out_ gsl::not_null<int*> const pAmountMoved);
-
-        static std::tuple<Endpoint, Endpoint, bool>
-        _moveEndpointByUnitCharacter(gsl::not_null<IUiaData*> pData,
-                                     const int moveCount,
-                                     const TextPatternRangeEndpoint endpoint,
-                                     const MoveState moveState,
-                                     _Out_ gsl::not_null<int*> const pAmountMoved);
-
-        static std::tuple<Endpoint, Endpoint, bool>
-        _moveEndpointByUnitCharacterForward(gsl::not_null<IUiaData*> pData,
-                                            const int moveCount,
-                                            const TextPatternRangeEndpoint endpoint,
-                                            const MoveState moveState,
-                                            _Out_ gsl::not_null<int*> const pAmountMoved);
-
-        static std::tuple<Endpoint, Endpoint, bool>
-        _moveEndpointByUnitCharacterBackward(gsl::not_null<IUiaData*> pData,
-                                             const int moveCount,
-                                             const TextPatternRangeEndpoint endpoint,
-                                             const MoveState moveState,
-                                             _Out_ gsl::not_null<int*> const pAmountMoved);
-
-        static std::tuple<Endpoint, Endpoint, bool>
-        _moveEndpointByUnitLine(gsl::not_null<IUiaData*> pData,
-                                const int moveCount,
-                                const TextPatternRangeEndpoint endpoint,
-                                const MoveState moveState,
-                                _Out_ gsl::not_null<int*> const pAmountMoved);
-
-        static std::tuple<Endpoint, Endpoint, bool>
-        _moveEndpointByUnitDocument(gsl::not_null<IUiaData*> pData,
-                                    const int moveCount,
-                                    const TextPatternRangeEndpoint endpoint,
-                                    const MoveState moveState,
-                                    _Out_ gsl::not_null<int*> const pAmountMoved);
-
-#ifdef UNIT_TESTING
-        friend class ::UiaTextRangeTests;
-#endif
-    };
-
-    namespace UiaTextRangeBaseTracing
-    {
-        enum class ApiCall
-        {
-            Constructor,
-            Clone,
-            Compare,
-            CompareEndpoints,
-            ExpandToEnclosingUnit,
-            FindAttribute,
-            FindText,
-            GetAttributeValue,
-            GetBoundingRectangles,
-            GetEnclosingElement,
-            GetText,
-            Move,
-            MoveEndpointByUnit,
-            MoveEndpointByRange,
-            Select,
-            AddToSelection,
-            RemoveFromSelection,
-            ScrollIntoView,
-            GetChildren
-        };
-
-        struct IApiMsg
-        {
-        };
-
-        struct ApiMsgConstructor : public IApiMsg
-        {
-            IdType Id;
-        };
-
-        struct ApiMsgClone : public IApiMsg
-        {
-            IdType CloneId;
-        };
-
-        struct ApiMsgCompare : public IApiMsg
-        {
-            IdType OtherId;
-            bool Equal;
-        };
-
-        struct ApiMsgCompareEndpoints : public IApiMsg
-        {
-            IdType OtherId;
-            TextPatternRangeEndpoint Endpoint;
-            TextPatternRangeEndpoint TargetEndpoint;
-            int Result;
-        };
-
-        struct ApiMsgExpandToEnclosingUnit : public IApiMsg
-        {
-            TextUnit Unit;
-            Endpoint OriginalStart;
-            Endpoint OriginalEnd;
-        };
-
-        struct ApiMsgGetText : IApiMsg
-        {
-            const wchar_t* Text;
-        };
-
-        struct ApiMsgMove : IApiMsg
-        {
-            Endpoint OriginalStart;
-            Endpoint OriginalEnd;
-            TextUnit Unit;
-            int RequestedCount;
-            int MovedCount;
-        };
-
-        struct ApiMsgMoveEndpointByUnit : IApiMsg
-        {
-            Endpoint OriginalStart;
-            Endpoint OriginalEnd;
-            TextPatternRangeEndpoint Endpoint;
-            TextUnit Unit;
-            int RequestedCount;
-            int MovedCount;
-        };
-
-        struct ApiMsgMoveEndpointByRange : IApiMsg
-        {
-            Endpoint OriginalStart;
-            Endpoint OriginalEnd;
-            TextPatternRangeEndpoint Endpoint;
-            TextPatternRangeEndpoint TargetEndpoint;
-            IdType OtherId;
-        };
-
-        struct ApiMsgScrollIntoView : IApiMsg
-        {
-            bool AlignToTop;
-        };
-    }
-}
+/*++
+Copyright (c) Microsoft Corporation
+Licensed under the MIT license.
+
+Module Name:
+- UiaTextRangeBase.hpp
+
+Abstract:
+- This module provides UI Automation access to the text of the console
+  window to support both automation tests and accessibility (screen
+  reading) applications.
+- ConHost and Windows Terminal must implement their own virtual functions separately.
+
+Author(s):
+- Austin Diviness (AustDi)     2017
+- Carlos Zamora   (CaZamor)    2019
+--*/
+
+#pragma once
+
+#include "precomp.h"
+
+#include "inc/viewport.hpp"
+#include "../buffer/out/textBuffer.hpp"
+#include "IUiaData.h"
+
+#include <deque>
+#include <tuple>
+#include <wrl/implements.h>
+
+#ifdef UNIT_TESTING
+class UiaTextRangeTests;
+#endif
+
+// The UiaTextRangeBase deals with several data structures that have
+// similar semantics. In order to keep the information from these data
+// structures separated, each structure has its own naming for a
+// row.
+//
+// There is the generic Row, which does not know which data structure
+// the row came from.
+//
+// There is the ViewportRow, which is a 0-indexed row value from the
+// viewport. The top row of the viewport is at 0, rows below the top
+// row increase in value and rows above the top row get increasingly
+// negative.
+//
+// ScreenInfoRow is a row from the screen info data structure. They
+// start at 0 at the top of screen info buffer. Their positions do not
+// change but their associated row in the text buffer does change each
+// time a new line is written.
+//
+// TextBufferRow is a row from the text buffer. It is not a ROW
+// struct, but rather the index of a row. This is also 0-indexed. A
+// TextBufferRow with a value of 0 does not necessarily refer to the
+// top row of the console.
+
+typedef int Row;
+typedef int ViewportRow;
+typedef unsigned int ScreenInfoRow;
+typedef unsigned int TextBufferRow;
+
+typedef unsigned long long IdType;
+
+// A Column is a row agnostic value that refers to the column an
+// endpoint is equivalent to. It is 0-indexed.
+typedef unsigned int Column;
+
+// an endpoint is a char location in the text buffer. endpoint 0 is
+// the first char of the 0th row in the text buffer row array.
+typedef unsigned int Endpoint;
+
+constexpr IdType InvalidId = 0;
+
+namespace Microsoft::Console::Types
+{
+    class UiaTextRangeBase : public WRL::RuntimeClass<WRL::RuntimeClassFlags<WRL::ClassicCom | WRL::InhibitFtmBase>, ITextRangeProvider>
+    {
+    private:
+        static IdType id;
+
+    protected:
+        // indicates which direction a movement operation
+        // is going
+        enum class MovementDirection
+        {
+            Forward,
+            Backward
+        };
+
+        // valid increment amounts for forward and
+        // backward movement
+        enum class MovementIncrement
+        {
+            Forward = 1,
+            Backward = -1
+        };
+
+        // common information used by the variety of
+        // movement operations
+        struct MoveState
+        {
+            // screen/column position of _start
+            ScreenInfoRow StartScreenInfoRow;
+            Column StartColumn;
+            // screen/column position of _end
+            ScreenInfoRow EndScreenInfoRow;
+            Column EndColumn;
+            // last row in the direction being moved
+            ScreenInfoRow LimitingRow;
+            // first column in the direction being moved
+            Column FirstColumnInRow;
+            // last column in the direction being moved
+            Column LastColumnInRow;
+            // increment amount
+            MovementIncrement Increment;
+            // direction moving
+            MovementDirection Direction;
+
+            MoveState(IUiaData* pData,
+                      const UiaTextRangeBase& range,
+                      const MovementDirection direction);
+
+        private:
+            MoveState(const ScreenInfoRow startScreenInfoRow,
+                      const Column startColumn,
+                      const ScreenInfoRow endScreenInfoRow,
+                      const Column endColumn,
+                      const ScreenInfoRow limitingRow,
+                      const Column firstColumnInRow,
+                      const Column lastColumnInRow,
+                      const MovementIncrement increment,
+                      const MovementDirection direction) noexcept;
+
+#ifdef UNIT_TESTING
+            friend class ::UiaTextRangeTests;
+#endif
+        };
+
+    public:
+        // degenerate range
+        HRESULT RuntimeClassInitialize(_In_ IUiaData* pData,
+                                       _In_ IRawElementProviderSimple* const pProvider);
+
+        // degenerate range at cursor position
+        HRESULT RuntimeClassInitialize(_In_ IUiaData* pData,
+                                       _In_ IRawElementProviderSimple* const pProvider,
+                                       const Cursor& cursor);
+
+        // specific endpoint range
+        HRESULT RuntimeClassInitialize(_In_ IUiaData* pData,
+                                       _In_ IRawElementProviderSimple* const pProvider,
+                                       const Endpoint start,
+                                       const Endpoint end,
+                                       const bool degenerate);
+
+        HRESULT RuntimeClassInitialize(const UiaTextRangeBase& a);
+
+        UiaTextRangeBase(UiaTextRangeBase&&) = default;
+        UiaTextRangeBase& operator=(const UiaTextRangeBase&) = default;
+        UiaTextRangeBase& operator=(UiaTextRangeBase&&) = default;
+        ~UiaTextRangeBase() = default;
+
+        const IdType GetId() const noexcept;
+        const Endpoint GetStart() const noexcept;
+        const Endpoint GetEnd() const noexcept;
+        const bool IsDegenerate() const noexcept;
+
+        // TODO GitHub #605:
+        // only used for UiaData::FindText. Remove after Search added properly
+        void SetRangeValues(const Endpoint start, const Endpoint end, const bool isDegenerate) noexcept;
+
+        // ITextRangeProvider methods
+        virtual IFACEMETHODIMP Clone(_Outptr_result_maybenull_ ITextRangeProvider** ppRetVal) = 0;
+        IFACEMETHODIMP Compare(_In_opt_ ITextRangeProvider* pRange, _Out_ BOOL* pRetVal) noexcept override;
+        IFACEMETHODIMP CompareEndpoints(_In_ TextPatternRangeEndpoint endpoint,
+                                        _In_ ITextRangeProvider* pTargetRange,
+                                        _In_ TextPatternRangeEndpoint targetEndpoint,
+                                        _Out_ int* pRetVal) noexcept override;
+        IFACEMETHODIMP ExpandToEnclosingUnit(_In_ TextUnit unit) override;
+        IFACEMETHODIMP FindAttribute(_In_ TEXTATTRIBUTEID textAttributeId,
+                                     _In_ VARIANT val,
+                                     _In_ BOOL searchBackward,
+                                     _Outptr_result_maybenull_ ITextRangeProvider** ppRetVal) noexcept override;
+        virtual IFACEMETHODIMP FindText(_In_ BSTR text,
+                                        _In_ BOOL searchBackward,
+                                        _In_ BOOL ignoreCase,
+                                        _Outptr_result_maybenull_ ITextRangeProvider** ppRetVal) = 0;
+        IFACEMETHODIMP GetAttributeValue(_In_ TEXTATTRIBUTEID textAttributeId,
+                                         _Out_ VARIANT* pRetVal) noexcept override;
+        IFACEMETHODIMP GetBoundingRectangles(_Outptr_result_maybenull_ SAFEARRAY** ppRetVal) override;
+        IFACEMETHODIMP GetEnclosingElement(_Outptr_result_maybenull_ IRawElementProviderSimple** ppRetVal) override;
+        IFACEMETHODIMP GetText(_In_ int maxLength,
+                               _Out_ BSTR* pRetVal) override;
+        IFACEMETHODIMP Move(_In_ TextUnit unit,
+                            _In_ int count,
+                            _Out_ int* pRetVal) override;
+        IFACEMETHODIMP MoveEndpointByUnit(_In_ TextPatternRangeEndpoint endpoint,
+                                          _In_ TextUnit unit,
+                                          _In_ int count,
+                                          _Out_ int* pRetVal) override;
+        IFACEMETHODIMP MoveEndpointByRange(_In_ TextPatternRangeEndpoint endpoint,
+                                           _In_ ITextRangeProvider* pTargetRange,
+                                           _In_ TextPatternRangeEndpoint targetEndpoint) override;
+        IFACEMETHODIMP Select() override;
+        IFACEMETHODIMP AddToSelection() noexcept override;
+        IFACEMETHODIMP RemoveFromSelection() noexcept override;
+        IFACEMETHODIMP ScrollIntoView(_In_ BOOL alignToTop) override;
+        IFACEMETHODIMP GetChildren(_Outptr_result_maybenull_ SAFEARRAY** ppRetVal) noexcept override;
+
+    protected:
+        UiaTextRangeBase() = default;
+#if _DEBUG
+        void _outputRowConversions(IUiaData* pData);
+        void _outputObjectState();
+#endif
+        IUiaData* _pData;
+
+        IRawElementProviderSimple* _pProvider;
+
+        virtual void _ChangeViewport(const SMALL_RECT NewWindow) = 0;
+        virtual void _TranslatePointToScreen(LPPOINT clientPoint) const = 0;
+        virtual void _TranslatePointFromScreen(LPPOINT screenPoint) const = 0;
+
+        void Initialize(_In_ const UiaPoint point);
+
+        // used to debug objects passed back and forth
+        // between the provider and the client
+        IdType _id;
+
+        // measure units in the form [_start, _end]. _start
+        // may be a bigger number than _end if the range
+        // wraps around the end of the text buffer.
+        //
+        // In this scenario, _start <= _end
+        // 0 ............... N (text buffer line indices)
+        //      s-----e        (_start to _end)
+        //
+        // In this scenario, _start >= end
+        // 0 ............... N (text buffer line indices)
+        //   ---e     s-----   (_start to _end)
+        //
+        Endpoint _start;
+        Endpoint _end;
+
+        // The msdn documentation (and hence this class) talks a bunch about a
+        // degenerate range. A range is degenerate if it contains
+        // no text (both the start and end endpoints are the same). Note that
+        // a degenerate range may have a position in the text. We indicate a
+        // degenerate range internally with a bool. If a range is degenerate
+        // then both endpoints will contain the same value.
+        bool _degenerate;
+
+        RECT _getTerminalRect() const;
+
+        static const COORD _getScreenBufferCoords(gsl::not_null<IUiaData*> pData);
+        virtual const COORD _getScreenFontSize() const;
+
+        static const unsigned int _getTotalRows(gsl::not_null<IUiaData*> pData) noexcept;
+        static const unsigned int _getRowWidth(gsl::not_null<IUiaData*> pData);
+
+        static const unsigned int _getFirstScreenInfoRowIndex() noexcept;
+        static const unsigned int _getLastScreenInfoRowIndex(gsl::not_null<IUiaData*> pData) noexcept;
+
+        static const Column _getFirstColumnIndex() noexcept;
+        static const Column _getLastColumnIndex(gsl::not_null<IUiaData*> pData);
+
+        const unsigned int _rowCountInRange(gsl::not_null<IUiaData*> pData) const;
+
+        static const TextBufferRow _endpointToTextBufferRow(gsl::not_null<IUiaData*> pData,
+                                                            const Endpoint endpoint);
+        static const ScreenInfoRow _textBufferRowToScreenInfoRow(gsl::not_null<IUiaData*> pData,
+                                                                 const TextBufferRow row) noexcept;
+
+        static const TextBufferRow _screenInfoRowToTextBufferRow(gsl::not_null<IUiaData*> pData,
+                                                                 const ScreenInfoRow row) noexcept;
+        static const Endpoint _textBufferRowToEndpoint(gsl::not_null<IUiaData*> pData, const TextBufferRow row);
+
+        static const ScreenInfoRow _endpointToScreenInfoRow(gsl::not_null<IUiaData*> pData,
+                                                            const Endpoint endpoint);
+        static const Endpoint _screenInfoRowToEndpoint(gsl::not_null<IUiaData*> pData,
+                                                       const ScreenInfoRow row);
+
+        static COORD _endpointToCoord(gsl::not_null<IUiaData*> pData,
+                                      const Endpoint endpoint);
+        static Endpoint _coordToEndpoint(gsl::not_null<IUiaData*> pData,
+                                         const COORD coord);
+
+        static const Column _endpointToColumn(gsl::not_null<IUiaData*> pData,
+                                              const Endpoint endpoint);
+
+        static const Row _normalizeRow(gsl::not_null<IUiaData*> pData, const Row row) noexcept;
+
+        static const ViewportRow _screenInfoRowToViewportRow(gsl::not_null<IUiaData*> pData,
+                                                             const ScreenInfoRow row) noexcept;
+        // Routine Description:
+        // - Converts a ScreenInfoRow to a ViewportRow.
+        // Arguments:
+        // - row - the ScreenInfoRow to convert
+        // - viewport - the viewport to use for the conversion
+        // Return Value:
+        // - the equivalent ViewportRow.
+        static constexpr const ViewportRow _screenInfoRowToViewportRow(const ScreenInfoRow row,
+                                                                       const SMALL_RECT viewport) noexcept
+        {
+            return row - viewport.Top;
+        }
+
+        static const bool _isScreenInfoRowInViewport(gsl::not_null<IUiaData*> pData,
+                                                     const ScreenInfoRow row) noexcept;
+        static const bool _isScreenInfoRowInViewport(const ScreenInfoRow row,
+                                                     const SMALL_RECT viewport) noexcept;
+
+        static const unsigned int _getViewportHeight(const SMALL_RECT viewport) noexcept;
+        static const unsigned int _getViewportWidth(const SMALL_RECT viewport) noexcept;
+
+        void _addScreenInfoRowBoundaries(gsl::not_null<IUiaData*> pData,
+                                         const ScreenInfoRow screenInfoRow,
+                                         _Inout_ std::vector<double>& coords) const;
+
+        static const int _compareScreenCoords(gsl::not_null<IUiaData*> pData,
+                                              const ScreenInfoRow rowA,
+                                              const Column colA,
+                                              const ScreenInfoRow rowB,
+                                              const Column colB);
+
+        static std::pair<Endpoint, Endpoint> _moveByCharacter(gsl::not_null<IUiaData*> pData,
+                                                              const int moveCount,
+                                                              const MoveState moveState,
+                                                              _Out_ gsl::not_null<int*> const pAmountMoved);
+
+        static std::pair<Endpoint, Endpoint> _moveByCharacterForward(gsl::not_null<IUiaData*> pData,
+                                                                     const int moveCount,
+                                                                     const MoveState moveState,
+                                                                     _Out_ gsl::not_null<int*> const pAmountMoved);
+
+        static std::pair<Endpoint, Endpoint> _moveByCharacterBackward(gsl::not_null<IUiaData*> pData,
+                                                                      const int moveCount,
+                                                                      const MoveState moveState,
+                                                                      _Out_ gsl::not_null<int*> const pAmountMoved);
+
+        static std::pair<Endpoint, Endpoint> _moveByLine(gsl::not_null<IUiaData*> pData,
+                                                         const int moveCount,
+                                                         const MoveState moveState,
+                                                         _Out_ gsl::not_null<int*> const pAmountMoved);
+
+        static std::pair<Endpoint, Endpoint> _moveByDocument(gsl::not_null<IUiaData*> pData,
+                                                             const int moveCount,
+                                                             const MoveState moveState,
+                                                             _Out_ gsl::not_null<int*> const pAmountMoved);
+
+        static std::tuple<Endpoint, Endpoint, bool>
+        _moveEndpointByUnitCharacter(gsl::not_null<IUiaData*> pData,
+                                     const int moveCount,
+                                     const TextPatternRangeEndpoint endpoint,
+                                     const MoveState moveState,
+                                     _Out_ gsl::not_null<int*> const pAmountMoved);
+
+        static std::tuple<Endpoint, Endpoint, bool>
+        _moveEndpointByUnitCharacterForward(gsl::not_null<IUiaData*> pData,
+                                            const int moveCount,
+                                            const TextPatternRangeEndpoint endpoint,
+                                            const MoveState moveState,
+                                            _Out_ gsl::not_null<int*> const pAmountMoved);
+
+        static std::tuple<Endpoint, Endpoint, bool>
+        _moveEndpointByUnitCharacterBackward(gsl::not_null<IUiaData*> pData,
+                                             const int moveCount,
+                                             const TextPatternRangeEndpoint endpoint,
+                                             const MoveState moveState,
+                                             _Out_ gsl::not_null<int*> const pAmountMoved);
+
+        static std::tuple<Endpoint, Endpoint, bool>
+        _moveEndpointByUnitLine(gsl::not_null<IUiaData*> pData,
+                                const int moveCount,
+                                const TextPatternRangeEndpoint endpoint,
+                                const MoveState moveState,
+                                _Out_ gsl::not_null<int*> const pAmountMoved);
+
+        static std::tuple<Endpoint, Endpoint, bool>
+        _moveEndpointByUnitDocument(gsl::not_null<IUiaData*> pData,
+                                    const int moveCount,
+                                    const TextPatternRangeEndpoint endpoint,
+                                    const MoveState moveState,
+                                    _Out_ gsl::not_null<int*> const pAmountMoved);
+
+#ifdef UNIT_TESTING
+        friend class ::UiaTextRangeTests;
+#endif
+    };
+
+    namespace UiaTextRangeBaseTracing
+    {
+        enum class ApiCall
+        {
+            Constructor,
+            Clone,
+            Compare,
+            CompareEndpoints,
+            ExpandToEnclosingUnit,
+            FindAttribute,
+            FindText,
+            GetAttributeValue,
+            GetBoundingRectangles,
+            GetEnclosingElement,
+            GetText,
+            Move,
+            MoveEndpointByUnit,
+            MoveEndpointByRange,
+            Select,
+            AddToSelection,
+            RemoveFromSelection,
+            ScrollIntoView,
+            GetChildren
+        };
+
+        struct IApiMsg
+        {
+        };
+
+        struct ApiMsgConstructor : public IApiMsg
+        {
+            IdType Id;
+        };
+
+        struct ApiMsgClone : public IApiMsg
+        {
+            IdType CloneId;
+        };
+
+        struct ApiMsgCompare : public IApiMsg
+        {
+            IdType OtherId;
+            bool Equal;
+        };
+
+        struct ApiMsgCompareEndpoints : public IApiMsg
+        {
+            IdType OtherId;
+            TextPatternRangeEndpoint Endpoint;
+            TextPatternRangeEndpoint TargetEndpoint;
+            int Result;
+        };
+
+        struct ApiMsgExpandToEnclosingUnit : public IApiMsg
+        {
+            TextUnit Unit;
+            Endpoint OriginalStart;
+            Endpoint OriginalEnd;
+        };
+
+        struct ApiMsgGetText : IApiMsg
+        {
+            const wchar_t* Text;
+        };
+
+        struct ApiMsgMove : IApiMsg
+        {
+            Endpoint OriginalStart;
+            Endpoint OriginalEnd;
+            TextUnit Unit;
+            int RequestedCount;
+            int MovedCount;
+        };
+
+        struct ApiMsgMoveEndpointByUnit : IApiMsg
+        {
+            Endpoint OriginalStart;
+            Endpoint OriginalEnd;
+            TextPatternRangeEndpoint Endpoint;
+            TextUnit Unit;
+            int RequestedCount;
+            int MovedCount;
+        };
+
+        struct ApiMsgMoveEndpointByRange : IApiMsg
+        {
+            Endpoint OriginalStart;
+            Endpoint OriginalEnd;
+            TextPatternRangeEndpoint Endpoint;
+            TextPatternRangeEndpoint TargetEndpoint;
+            IdType OtherId;
+        };
+
+        struct ApiMsgScrollIntoView : IApiMsg
+        {
+            bool AlignToTop;
+        };
+    }
+}