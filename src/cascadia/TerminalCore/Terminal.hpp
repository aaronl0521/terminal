// Copyright (c) Microsoft Corporation.
// Licensed under the MIT license.

#pragma once

#include <conattrs.hpp>

#include "../../buffer/out/textBuffer.hpp"
#include "../../renderer/inc/IRenderData.hpp"
#include "../../terminal/parser/StateMachine.hpp"
#include "../../terminal/input/terminalInput.hpp"

#include "../../types/inc/Viewport.hpp"
#include "../../types/IUiaData.h"
#include "../../cascadia/terminalcore/ITerminalApi.hpp"
#include "../../cascadia/terminalcore/ITerminalInput.hpp"

// You have to forward decl the ICoreSettings here, instead of including the header.
// If you include the header, there will be compilation errors with other
//      headers that include Terminal.hpp
namespace winrt::Microsoft::Terminal::Settings
{
    struct ICoreSettings;
}

namespace Microsoft::Terminal::Core
{
    class Terminal;
}

// fwdecl unittest classes
#ifdef UNIT_TESTING
class ConptyRoundtripTests;
#endif

class Microsoft::Terminal::Core::Terminal final :
    public Microsoft::Terminal::Core::ITerminalApi,
    public Microsoft::Terminal::Core::ITerminalInput,
    public Microsoft::Console::Render::IRenderData,
    public Microsoft::Console::Types::IUiaData
{
public:
    Terminal();
    ~Terminal(){};
    Terminal(const Terminal&) = default;
    Terminal(Terminal&&) = default;
    Terminal& operator=(const Terminal&) = default;
    Terminal& operator=(Terminal&&) = default;

    void Create(COORD viewportSize,
                SHORT scrollbackLines,
                Microsoft::Console::Render::IRenderTarget& renderTarget);

    void CreateFromSettings(winrt::Microsoft::Terminal::Settings::ICoreSettings settings,
                            Microsoft::Console::Render::IRenderTarget& renderTarget);

    void UpdateSettings(winrt::Microsoft::Terminal::Settings::ICoreSettings settings);

    // Write goes through the parser
    void Write(std::wstring_view stringView);

    [[nodiscard]] std::shared_lock<std::shared_mutex> LockForReading();
    [[nodiscard]] std::unique_lock<std::shared_mutex> LockForWriting();

    short GetBufferHeight() const noexcept;

    int ViewStartIndex() const noexcept;
    int ViewEndIndex() const noexcept;

#pragma region ITerminalApi
    // These methods are defined in TerminalApi.cpp
    bool PrintString(std::wstring_view stringView) noexcept override;
    bool ExecuteChar(wchar_t wch) noexcept override;
    bool SetTextToDefaults(bool foreground, bool background) noexcept override;
    bool SetTextForegroundIndex(BYTE colorIndex) noexcept override;
    bool SetTextBackgroundIndex(BYTE colorIndex) noexcept override;
    bool SetTextRgbColor(COLORREF color, bool foreground) noexcept override;
    bool BoldText(bool boldOn) noexcept override;
    bool UnderlineText(bool underlineOn) noexcept override;
    bool ReverseText(bool reversed) noexcept override;
    bool SetCursorPosition(short x, short y) noexcept override;
    COORD GetCursorPosition() noexcept override;
    bool DeleteCharacter(const size_t count) noexcept override;
    bool InsertCharacter(const size_t count) noexcept override;
    bool EraseCharacters(const size_t numChars) noexcept override;
    bool EraseInLine(const ::Microsoft::Console::VirtualTerminal::DispatchTypes::EraseType eraseType) noexcept override;
    bool EraseInDisplay(const ::Microsoft::Console::VirtualTerminal::DispatchTypes::EraseType eraseType) noexcept override;
    bool SetWindowTitle(std::wstring_view title) noexcept override;
    bool SetColorTableEntry(const size_t tableIndex, const COLORREF color) noexcept override;
    bool SetCursorStyle(const ::Microsoft::Console::VirtualTerminal::DispatchTypes::CursorStyle cursorStyle) noexcept override;
    bool SetDefaultForeground(const COLORREF color) noexcept override;
    bool SetDefaultBackground(const COLORREF color) noexcept override;
#pragma endregion

#pragma region ITerminalInput
    // These methods are defined in Terminal.cpp
    bool SendKeyEvent(const WORD vkey, const WORD scanCode, const Microsoft::Terminal::Core::ControlKeyStates states) override;
    bool SendCharEvent(const wchar_t ch) override;

    [[nodiscard]] HRESULT UserResize(const COORD viewportSize) noexcept override;
    void UserScrollViewport(const int viewTop) override;
    int GetScrollOffset() noexcept override;

    void TrySnapOnInput() override;
#pragma endregion

#pragma region IBaseData(base to IRenderData and IUiaData)
    Microsoft::Console::Types::Viewport GetViewport() noexcept override;
    COORD GetTextBufferEndPosition() const noexcept override;
    const TextBuffer& GetTextBuffer() noexcept override;
    const FontInfo& GetFontInfo() noexcept override;

    void LockConsole() noexcept override;
    void UnlockConsole() noexcept override;
#pragma endregion

#pragma region IRenderData
    // These methods are defined in TerminalRenderData.cpp
    const TextAttribute GetDefaultBrushColors() noexcept override;
    const COLORREF GetForegroundColor(const TextAttribute& attr) const noexcept override;
    const COLORREF GetBackgroundColor(const TextAttribute& attr) const noexcept override;
    COORD GetCursorPosition() const noexcept override;
    bool IsCursorVisible() const noexcept override;
    bool IsCursorOn() const noexcept override;
    ULONG GetCursorHeight() const noexcept override;
    ULONG GetCursorPixelWidth() const noexcept override;
    CursorType GetCursorStyle() const noexcept override;
    COLORREF GetCursorColor() const noexcept override;
    bool IsCursorDoubleWidth() const noexcept override;
    const std::vector<Microsoft::Console::Render::RenderOverlay> GetOverlays() const noexcept override;
    const bool IsGridLineDrawingAllowed() noexcept override;
#pragma endregion

#pragma region IUiaData
    std::vector<Microsoft::Console::Types::Viewport> GetSelectionRects() noexcept override;
    const bool IsSelectionActive() const noexcept override;
    void ClearSelection() override;
    void SelectNewRegion(const COORD coordStart, const COORD coordEnd) override;
    const COORD GetSelectionAnchor() const override;
    const std::wstring GetConsoleTitle() const noexcept override;
    void ColorSelection(const COORD coordSelectionStart, const COORD coordSelectionEnd, const TextAttribute) override;
#pragma endregion

    void SetWriteInputCallback(std::function<void(std::wstring&)> pfn) noexcept;
    void SetTitleChangedCallback(std::function<void(const std::wstring_view&)> pfn) noexcept;
    void SetScrollPositionChangedCallback(std::function<void(const int, const int, const int)> pfn) noexcept;
    void SetBackgroundCallback(std::function<void(const uint32_t)> pfn) noexcept;

    void SetCursorVisible(const bool isVisible) noexcept;
    bool IsCursorBlinkingAllowed() const noexcept;

#pragma region TextSelection
    // These methods are defined in TerminalSelection.cpp
    const bool IsCopyOnSelectActive() const noexcept;
    void DoubleClickSelection(const COORD position);
    void TripleClickSelection(const COORD position);
    void SetSelectionAnchor(const COORD position);
    void SetEndSelectionPosition(const COORD position);
    void SetBoxSelection(const bool isEnabled) noexcept;

    enum class Direction
    {
        Left,
        Right,
        Up,
        Down
    };
    enum class SelectionExpansionMode
    {
        Cell,
        Word,
        Line,
        Viewport,
        Buffer
    };
    enum class SelectionTarget
    {
        End,
        Start
    };
    void MoveSelectionAnchor(Direction dir, SelectionExpansionMode mode, SelectionTarget target = SelectionTarget::End);
    const TextBuffer::TextAndColor RetrieveSelectedTextFromBuffer(bool trimTrailingWhitespace) const;
#pragma endregion

private:
    std::function<void(std::wstring&)> _pfnWriteInput;
    std::function<void(const std::wstring_view&)> _pfnTitleChanged;
    std::function<void(const int, const int, const int)> _pfnScrollPositionChanged;
    std::function<void(const uint32_t)> _pfnBackgroundColorChanged;

    std::unique_ptr<::Microsoft::Console::VirtualTerminal::StateMachine> _stateMachine;
    std::unique_ptr<::Microsoft::Console::VirtualTerminal::TerminalInput> _terminalInput;

    std::wstring _title;
    std::wstring _startingTitle;

    std::array<COLORREF, XTERM_COLOR_TABLE_SIZE> _colorTable;
    COLORREF _defaultFg;
    COLORREF _defaultBg;

    bool _snapOnInput;
    bool _suppressApplicationTitle;

#pragma region Text Selection
<<<<<<< HEAD
    enum class DelimiterClass
    {
        ControlChar,
        DelimiterChar,
        RegularChar
=======
    enum class SelectionExpansionMode
    {
        Cell,
        Word,
        Line
>>>>>>> 82f302b7
    };
    COORD _selectionAnchor;
    COORD _endSelectionPosition;
    bool _boxSelection;
    bool _selectionActive;
    bool _allowSingleCharSelection;
    bool _copyOnSelect;
    SHORT _selectionVerticalOffset;
    std::wstring _wordDelimiters;
    SelectionExpansionMode _multiClickSelectionMode;
#pragma endregion

    std::shared_mutex _readWriteLock;

    // TODO: These members are not shared by an alt-buffer. They should be
    //      encapsulated, such that a Terminal can have both a main and alt buffer.
    std::unique_ptr<TextBuffer> _buffer;
    Microsoft::Console::Types::Viewport _mutableViewport;
    SHORT _scrollbackLines;

    // _scrollOffset is the number of lines above the viewport that are currently visible
    // If _scrollOffset is 0, then the visible region of the buffer is the viewport.
    int _scrollOffset;
    // TODO this might not be the value we want to store.
    // We might want to store the height in the scrollback that's currenty visible.
    // Think on this some more.
    // For example: While looking at the scrollback, we probably want the visible region to "stick"
    //   to the region they scrolled to. If that were the case, then every time we move _mutableViewport,
    //   we'd also need to update _offset.
    // However, if we just stored it as a _visibleTop, then that point would remain fixed -
    //      Though if _visibleTop == _mutableViewport.Top, then we'd need to make sure to update
    //      _visibleTop as well.
    // Additionally, maybe some people want to scroll into the history, then have that scroll out from
    //      underneath them, while others would prefer to anchor it in place.
    //      Either way, we sohould make this behavior controlled by a setting.

    static WORD _ScanCodeFromVirtualKey(const WORD vkey) noexcept;
    static wchar_t _CharacterFromKeyEvent(const WORD vkey, const WORD scanCode, const ControlKeyStates states) noexcept;

    int _VisibleStartIndex() const noexcept;
    int _VisibleEndIndex() const noexcept;

    Microsoft::Console::Types::Viewport _GetMutableViewport() const noexcept;
    Microsoft::Console::Types::Viewport _GetVisibleViewport() const noexcept;

    void _InitializeColorTable();

    void _WriteBuffer(const std::wstring_view& stringView);

    void _NotifyScrollEvent() noexcept;

#pragma region TextSelection
    // These methods are defined in TerminalSelection.cpp
    std::vector<SMALL_RECT> _GetSelectionRects() const noexcept;
    SHORT _ExpandWideGlyphSelectionLeft(const SHORT xPos, const SHORT yPos) const;
    SHORT _ExpandWideGlyphSelectionRight(const SHORT xPos, const SHORT yPos) const;
    COORD _ExpandDoubleClickSelectionLeft(const COORD position) const;
    COORD _ExpandDoubleClickSelectionRight(const COORD position) const;
    COORD _ConvertToBufferCell(const COORD viewportPos) const;
    const bool _IsSingleCellSelection() const noexcept;
    std::tuple<COORD, COORD> _PreprocessSelectionCoords() const;
    SMALL_RECT _GetSelectionRow(const SHORT row, const COORD higherCoord, const COORD lowerCoord) const;
    void _ExpandSelectionRow(SMALL_RECT& selectionRow) const;

    // These methods are used by Keyboard Selection
    void _UpdateAnchorByCell(Direction dir, COORD& anchor);
    void _UpdateAnchorByWord(Direction dir, COORD& anchor, SelectionTarget target = SelectionTarget::End);
    void _UpdateAnchorByViewport(Direction dir, COORD& anchor);
    void _UpdateAnchorByBuffer(Direction dir, COORD& anchor);
#pragma endregion

#ifdef UNIT_TESTING
    friend class ::ConptyRoundtripTests;
#endif
};
<|MERGE_RESOLUTION|>--- conflicted
+++ resolved
@@ -1,292 +1,284 @@
-// Copyright (c) Microsoft Corporation.
-// Licensed under the MIT license.
-
-#pragma once
-
-#include <conattrs.hpp>
-
-#include "../../buffer/out/textBuffer.hpp"
-#include "../../renderer/inc/IRenderData.hpp"
-#include "../../terminal/parser/StateMachine.hpp"
-#include "../../terminal/input/terminalInput.hpp"
-
-#include "../../types/inc/Viewport.hpp"
-#include "../../types/IUiaData.h"
-#include "../../cascadia/terminalcore/ITerminalApi.hpp"
-#include "../../cascadia/terminalcore/ITerminalInput.hpp"
-
-// You have to forward decl the ICoreSettings here, instead of including the header.
-// If you include the header, there will be compilation errors with other
-//      headers that include Terminal.hpp
-namespace winrt::Microsoft::Terminal::Settings
-{
-    struct ICoreSettings;
-}
-
-namespace Microsoft::Terminal::Core
-{
-    class Terminal;
-}
-
-// fwdecl unittest classes
-#ifdef UNIT_TESTING
-class ConptyRoundtripTests;
-#endif
-
-class Microsoft::Terminal::Core::Terminal final :
-    public Microsoft::Terminal::Core::ITerminalApi,
-    public Microsoft::Terminal::Core::ITerminalInput,
-    public Microsoft::Console::Render::IRenderData,
-    public Microsoft::Console::Types::IUiaData
-{
-public:
-    Terminal();
-    ~Terminal(){};
-    Terminal(const Terminal&) = default;
-    Terminal(Terminal&&) = default;
-    Terminal& operator=(const Terminal&) = default;
-    Terminal& operator=(Terminal&&) = default;
-
-    void Create(COORD viewportSize,
-                SHORT scrollbackLines,
-                Microsoft::Console::Render::IRenderTarget& renderTarget);
-
-    void CreateFromSettings(winrt::Microsoft::Terminal::Settings::ICoreSettings settings,
-                            Microsoft::Console::Render::IRenderTarget& renderTarget);
-
-    void UpdateSettings(winrt::Microsoft::Terminal::Settings::ICoreSettings settings);
-
-    // Write goes through the parser
-    void Write(std::wstring_view stringView);
-
-    [[nodiscard]] std::shared_lock<std::shared_mutex> LockForReading();
-    [[nodiscard]] std::unique_lock<std::shared_mutex> LockForWriting();
-
-    short GetBufferHeight() const noexcept;
-
-    int ViewStartIndex() const noexcept;
-    int ViewEndIndex() const noexcept;
-
-#pragma region ITerminalApi
-    // These methods are defined in TerminalApi.cpp
-    bool PrintString(std::wstring_view stringView) noexcept override;
-    bool ExecuteChar(wchar_t wch) noexcept override;
-    bool SetTextToDefaults(bool foreground, bool background) noexcept override;
-    bool SetTextForegroundIndex(BYTE colorIndex) noexcept override;
-    bool SetTextBackgroundIndex(BYTE colorIndex) noexcept override;
-    bool SetTextRgbColor(COLORREF color, bool foreground) noexcept override;
-    bool BoldText(bool boldOn) noexcept override;
-    bool UnderlineText(bool underlineOn) noexcept override;
-    bool ReverseText(bool reversed) noexcept override;
-    bool SetCursorPosition(short x, short y) noexcept override;
-    COORD GetCursorPosition() noexcept override;
-    bool DeleteCharacter(const size_t count) noexcept override;
-    bool InsertCharacter(const size_t count) noexcept override;
-    bool EraseCharacters(const size_t numChars) noexcept override;
-    bool EraseInLine(const ::Microsoft::Console::VirtualTerminal::DispatchTypes::EraseType eraseType) noexcept override;
-    bool EraseInDisplay(const ::Microsoft::Console::VirtualTerminal::DispatchTypes::EraseType eraseType) noexcept override;
-    bool SetWindowTitle(std::wstring_view title) noexcept override;
-    bool SetColorTableEntry(const size_t tableIndex, const COLORREF color) noexcept override;
-    bool SetCursorStyle(const ::Microsoft::Console::VirtualTerminal::DispatchTypes::CursorStyle cursorStyle) noexcept override;
-    bool SetDefaultForeground(const COLORREF color) noexcept override;
-    bool SetDefaultBackground(const COLORREF color) noexcept override;
-#pragma endregion
-
-#pragma region ITerminalInput
-    // These methods are defined in Terminal.cpp
-    bool SendKeyEvent(const WORD vkey, const WORD scanCode, const Microsoft::Terminal::Core::ControlKeyStates states) override;
-    bool SendCharEvent(const wchar_t ch) override;
-
-    [[nodiscard]] HRESULT UserResize(const COORD viewportSize) noexcept override;
-    void UserScrollViewport(const int viewTop) override;
-    int GetScrollOffset() noexcept override;
-
-    void TrySnapOnInput() override;
-#pragma endregion
-
-#pragma region IBaseData(base to IRenderData and IUiaData)
-    Microsoft::Console::Types::Viewport GetViewport() noexcept override;
-    COORD GetTextBufferEndPosition() const noexcept override;
-    const TextBuffer& GetTextBuffer() noexcept override;
-    const FontInfo& GetFontInfo() noexcept override;
-
-    void LockConsole() noexcept override;
-    void UnlockConsole() noexcept override;
-#pragma endregion
-
-#pragma region IRenderData
-    // These methods are defined in TerminalRenderData.cpp
-    const TextAttribute GetDefaultBrushColors() noexcept override;
-    const COLORREF GetForegroundColor(const TextAttribute& attr) const noexcept override;
-    const COLORREF GetBackgroundColor(const TextAttribute& attr) const noexcept override;
-    COORD GetCursorPosition() const noexcept override;
-    bool IsCursorVisible() const noexcept override;
-    bool IsCursorOn() const noexcept override;
-    ULONG GetCursorHeight() const noexcept override;
-    ULONG GetCursorPixelWidth() const noexcept override;
-    CursorType GetCursorStyle() const noexcept override;
-    COLORREF GetCursorColor() const noexcept override;
-    bool IsCursorDoubleWidth() const noexcept override;
-    const std::vector<Microsoft::Console::Render::RenderOverlay> GetOverlays() const noexcept override;
-    const bool IsGridLineDrawingAllowed() noexcept override;
-#pragma endregion
-
-#pragma region IUiaData
-    std::vector<Microsoft::Console::Types::Viewport> GetSelectionRects() noexcept override;
-    const bool IsSelectionActive() const noexcept override;
-    void ClearSelection() override;
-    void SelectNewRegion(const COORD coordStart, const COORD coordEnd) override;
-    const COORD GetSelectionAnchor() const override;
-    const std::wstring GetConsoleTitle() const noexcept override;
-    void ColorSelection(const COORD coordSelectionStart, const COORD coordSelectionEnd, const TextAttribute) override;
-#pragma endregion
-
-    void SetWriteInputCallback(std::function<void(std::wstring&)> pfn) noexcept;
-    void SetTitleChangedCallback(std::function<void(const std::wstring_view&)> pfn) noexcept;
-    void SetScrollPositionChangedCallback(std::function<void(const int, const int, const int)> pfn) noexcept;
-    void SetBackgroundCallback(std::function<void(const uint32_t)> pfn) noexcept;
-
-    void SetCursorVisible(const bool isVisible) noexcept;
-    bool IsCursorBlinkingAllowed() const noexcept;
-
-#pragma region TextSelection
-    // These methods are defined in TerminalSelection.cpp
-    const bool IsCopyOnSelectActive() const noexcept;
-    void DoubleClickSelection(const COORD position);
-    void TripleClickSelection(const COORD position);
-    void SetSelectionAnchor(const COORD position);
-    void SetEndSelectionPosition(const COORD position);
-    void SetBoxSelection(const bool isEnabled) noexcept;
-
-    enum class Direction
-    {
-        Left,
-        Right,
-        Up,
-        Down
-    };
-    enum class SelectionExpansionMode
-    {
-        Cell,
-        Word,
-        Line,
-        Viewport,
-        Buffer
-    };
-    enum class SelectionTarget
-    {
-        End,
-        Start
-    };
-    void MoveSelectionAnchor(Direction dir, SelectionExpansionMode mode, SelectionTarget target = SelectionTarget::End);
-    const TextBuffer::TextAndColor RetrieveSelectedTextFromBuffer(bool trimTrailingWhitespace) const;
-#pragma endregion
-
-private:
-    std::function<void(std::wstring&)> _pfnWriteInput;
-    std::function<void(const std::wstring_view&)> _pfnTitleChanged;
-    std::function<void(const int, const int, const int)> _pfnScrollPositionChanged;
-    std::function<void(const uint32_t)> _pfnBackgroundColorChanged;
-
-    std::unique_ptr<::Microsoft::Console::VirtualTerminal::StateMachine> _stateMachine;
-    std::unique_ptr<::Microsoft::Console::VirtualTerminal::TerminalInput> _terminalInput;
-
-    std::wstring _title;
-    std::wstring _startingTitle;
-
-    std::array<COLORREF, XTERM_COLOR_TABLE_SIZE> _colorTable;
-    COLORREF _defaultFg;
-    COLORREF _defaultBg;
-
-    bool _snapOnInput;
-    bool _suppressApplicationTitle;
-
-#pragma region Text Selection
-<<<<<<< HEAD
-    enum class DelimiterClass
-    {
-        ControlChar,
-        DelimiterChar,
-        RegularChar
-=======
-    enum class SelectionExpansionMode
-    {
-        Cell,
-        Word,
-        Line
->>>>>>> 82f302b7
-    };
-    COORD _selectionAnchor;
-    COORD _endSelectionPosition;
-    bool _boxSelection;
-    bool _selectionActive;
-    bool _allowSingleCharSelection;
-    bool _copyOnSelect;
-    SHORT _selectionVerticalOffset;
-    std::wstring _wordDelimiters;
-    SelectionExpansionMode _multiClickSelectionMode;
-#pragma endregion
-
-    std::shared_mutex _readWriteLock;
-
-    // TODO: These members are not shared by an alt-buffer. They should be
-    //      encapsulated, such that a Terminal can have both a main and alt buffer.
-    std::unique_ptr<TextBuffer> _buffer;
-    Microsoft::Console::Types::Viewport _mutableViewport;
-    SHORT _scrollbackLines;
-
-    // _scrollOffset is the number of lines above the viewport that are currently visible
-    // If _scrollOffset is 0, then the visible region of the buffer is the viewport.
-    int _scrollOffset;
-    // TODO this might not be the value we want to store.
-    // We might want to store the height in the scrollback that's currenty visible.
-    // Think on this some more.
-    // For example: While looking at the scrollback, we probably want the visible region to "stick"
-    //   to the region they scrolled to. If that were the case, then every time we move _mutableViewport,
-    //   we'd also need to update _offset.
-    // However, if we just stored it as a _visibleTop, then that point would remain fixed -
-    //      Though if _visibleTop == _mutableViewport.Top, then we'd need to make sure to update
-    //      _visibleTop as well.
-    // Additionally, maybe some people want to scroll into the history, then have that scroll out from
-    //      underneath them, while others would prefer to anchor it in place.
-    //      Either way, we sohould make this behavior controlled by a setting.
-
-    static WORD _ScanCodeFromVirtualKey(const WORD vkey) noexcept;
-    static wchar_t _CharacterFromKeyEvent(const WORD vkey, const WORD scanCode, const ControlKeyStates states) noexcept;
-
-    int _VisibleStartIndex() const noexcept;
-    int _VisibleEndIndex() const noexcept;
-
-    Microsoft::Console::Types::Viewport _GetMutableViewport() const noexcept;
-    Microsoft::Console::Types::Viewport _GetVisibleViewport() const noexcept;
-
-    void _InitializeColorTable();
-
-    void _WriteBuffer(const std::wstring_view& stringView);
-
-    void _NotifyScrollEvent() noexcept;
-
-#pragma region TextSelection
-    // These methods are defined in TerminalSelection.cpp
-    std::vector<SMALL_RECT> _GetSelectionRects() const noexcept;
-    SHORT _ExpandWideGlyphSelectionLeft(const SHORT xPos, const SHORT yPos) const;
-    SHORT _ExpandWideGlyphSelectionRight(const SHORT xPos, const SHORT yPos) const;
-    COORD _ExpandDoubleClickSelectionLeft(const COORD position) const;
-    COORD _ExpandDoubleClickSelectionRight(const COORD position) const;
-    COORD _ConvertToBufferCell(const COORD viewportPos) const;
-    const bool _IsSingleCellSelection() const noexcept;
-    std::tuple<COORD, COORD> _PreprocessSelectionCoords() const;
-    SMALL_RECT _GetSelectionRow(const SHORT row, const COORD higherCoord, const COORD lowerCoord) const;
-    void _ExpandSelectionRow(SMALL_RECT& selectionRow) const;
-
-    // These methods are used by Keyboard Selection
-    void _UpdateAnchorByCell(Direction dir, COORD& anchor);
-    void _UpdateAnchorByWord(Direction dir, COORD& anchor, SelectionTarget target = SelectionTarget::End);
-    void _UpdateAnchorByViewport(Direction dir, COORD& anchor);
-    void _UpdateAnchorByBuffer(Direction dir, COORD& anchor);
-#pragma endregion
-
-#ifdef UNIT_TESTING
-    friend class ::ConptyRoundtripTests;
-#endif
-};
+// Copyright (c) Microsoft Corporation.
+// Licensed under the MIT license.
+
+#pragma once
+
+#include <conattrs.hpp>
+
+#include "../../buffer/out/textBuffer.hpp"
+#include "../../renderer/inc/IRenderData.hpp"
+#include "../../terminal/parser/StateMachine.hpp"
+#include "../../terminal/input/terminalInput.hpp"
+
+#include "../../types/inc/Viewport.hpp"
+#include "../../types/IUiaData.h"
+#include "../../cascadia/terminalcore/ITerminalApi.hpp"
+#include "../../cascadia/terminalcore/ITerminalInput.hpp"
+
+// You have to forward decl the ICoreSettings here, instead of including the header.
+// If you include the header, there will be compilation errors with other
+//      headers that include Terminal.hpp
+namespace winrt::Microsoft::Terminal::Settings
+{
+    struct ICoreSettings;
+}
+
+namespace Microsoft::Terminal::Core
+{
+    class Terminal;
+}
+
+// fwdecl unittest classes
+#ifdef UNIT_TESTING
+class ConptyRoundtripTests;
+#endif
+
+class Microsoft::Terminal::Core::Terminal final :
+    public Microsoft::Terminal::Core::ITerminalApi,
+    public Microsoft::Terminal::Core::ITerminalInput,
+    public Microsoft::Console::Render::IRenderData,
+    public Microsoft::Console::Types::IUiaData
+{
+public:
+    Terminal();
+    ~Terminal(){};
+    Terminal(const Terminal&) = default;
+    Terminal(Terminal&&) = default;
+    Terminal& operator=(const Terminal&) = default;
+    Terminal& operator=(Terminal&&) = default;
+
+    void Create(COORD viewportSize,
+                SHORT scrollbackLines,
+                Microsoft::Console::Render::IRenderTarget& renderTarget);
+
+    void CreateFromSettings(winrt::Microsoft::Terminal::Settings::ICoreSettings settings,
+                            Microsoft::Console::Render::IRenderTarget& renderTarget);
+
+    void UpdateSettings(winrt::Microsoft::Terminal::Settings::ICoreSettings settings);
+
+    // Write goes through the parser
+    void Write(std::wstring_view stringView);
+
+    [[nodiscard]] std::shared_lock<std::shared_mutex> LockForReading();
+    [[nodiscard]] std::unique_lock<std::shared_mutex> LockForWriting();
+
+    short GetBufferHeight() const noexcept;
+
+    int ViewStartIndex() const noexcept;
+    int ViewEndIndex() const noexcept;
+
+#pragma region ITerminalApi
+    // These methods are defined in TerminalApi.cpp
+    bool PrintString(std::wstring_view stringView) noexcept override;
+    bool ExecuteChar(wchar_t wch) noexcept override;
+    bool SetTextToDefaults(bool foreground, bool background) noexcept override;
+    bool SetTextForegroundIndex(BYTE colorIndex) noexcept override;
+    bool SetTextBackgroundIndex(BYTE colorIndex) noexcept override;
+    bool SetTextRgbColor(COLORREF color, bool foreground) noexcept override;
+    bool BoldText(bool boldOn) noexcept override;
+    bool UnderlineText(bool underlineOn) noexcept override;
+    bool ReverseText(bool reversed) noexcept override;
+    bool SetCursorPosition(short x, short y) noexcept override;
+    COORD GetCursorPosition() noexcept override;
+    bool DeleteCharacter(const size_t count) noexcept override;
+    bool InsertCharacter(const size_t count) noexcept override;
+    bool EraseCharacters(const size_t numChars) noexcept override;
+    bool EraseInLine(const ::Microsoft::Console::VirtualTerminal::DispatchTypes::EraseType eraseType) noexcept override;
+    bool EraseInDisplay(const ::Microsoft::Console::VirtualTerminal::DispatchTypes::EraseType eraseType) noexcept override;
+    bool SetWindowTitle(std::wstring_view title) noexcept override;
+    bool SetColorTableEntry(const size_t tableIndex, const COLORREF color) noexcept override;
+    bool SetCursorStyle(const ::Microsoft::Console::VirtualTerminal::DispatchTypes::CursorStyle cursorStyle) noexcept override;
+    bool SetDefaultForeground(const COLORREF color) noexcept override;
+    bool SetDefaultBackground(const COLORREF color) noexcept override;
+#pragma endregion
+
+#pragma region ITerminalInput
+    // These methods are defined in Terminal.cpp
+    bool SendKeyEvent(const WORD vkey, const WORD scanCode, const Microsoft::Terminal::Core::ControlKeyStates states) override;
+    bool SendCharEvent(const wchar_t ch) override;
+
+    [[nodiscard]] HRESULT UserResize(const COORD viewportSize) noexcept override;
+    void UserScrollViewport(const int viewTop) override;
+    int GetScrollOffset() noexcept override;
+
+    void TrySnapOnInput() override;
+#pragma endregion
+
+#pragma region IBaseData(base to IRenderData and IUiaData)
+    Microsoft::Console::Types::Viewport GetViewport() noexcept override;
+    COORD GetTextBufferEndPosition() const noexcept override;
+    const TextBuffer& GetTextBuffer() noexcept override;
+    const FontInfo& GetFontInfo() noexcept override;
+
+    void LockConsole() noexcept override;
+    void UnlockConsole() noexcept override;
+#pragma endregion
+
+#pragma region IRenderData
+    // These methods are defined in TerminalRenderData.cpp
+    const TextAttribute GetDefaultBrushColors() noexcept override;
+    const COLORREF GetForegroundColor(const TextAttribute& attr) const noexcept override;
+    const COLORREF GetBackgroundColor(const TextAttribute& attr) const noexcept override;
+    COORD GetCursorPosition() const noexcept override;
+    bool IsCursorVisible() const noexcept override;
+    bool IsCursorOn() const noexcept override;
+    ULONG GetCursorHeight() const noexcept override;
+    ULONG GetCursorPixelWidth() const noexcept override;
+    CursorType GetCursorStyle() const noexcept override;
+    COLORREF GetCursorColor() const noexcept override;
+    bool IsCursorDoubleWidth() const noexcept override;
+    const std::vector<Microsoft::Console::Render::RenderOverlay> GetOverlays() const noexcept override;
+    const bool IsGridLineDrawingAllowed() noexcept override;
+#pragma endregion
+
+#pragma region IUiaData
+    std::vector<Microsoft::Console::Types::Viewport> GetSelectionRects() noexcept override;
+    const bool IsSelectionActive() const noexcept override;
+    void ClearSelection() override;
+    void SelectNewRegion(const COORD coordStart, const COORD coordEnd) override;
+    const COORD GetSelectionAnchor() const override;
+    const std::wstring GetConsoleTitle() const noexcept override;
+    void ColorSelection(const COORD coordSelectionStart, const COORD coordSelectionEnd, const TextAttribute) override;
+#pragma endregion
+
+    void SetWriteInputCallback(std::function<void(std::wstring&)> pfn) noexcept;
+    void SetTitleChangedCallback(std::function<void(const std::wstring_view&)> pfn) noexcept;
+    void SetScrollPositionChangedCallback(std::function<void(const int, const int, const int)> pfn) noexcept;
+    void SetBackgroundCallback(std::function<void(const uint32_t)> pfn) noexcept;
+
+    void SetCursorVisible(const bool isVisible) noexcept;
+    bool IsCursorBlinkingAllowed() const noexcept;
+
+#pragma region TextSelection
+    // These methods are defined in TerminalSelection.cpp
+    const bool IsCopyOnSelectActive() const noexcept;
+    void DoubleClickSelection(const COORD position);
+    void TripleClickSelection(const COORD position);
+    void SetSelectionAnchor(const COORD position);
+    void SetEndSelectionPosition(const COORD position);
+    void SetBoxSelection(const bool isEnabled) noexcept;
+
+    enum class Direction
+    {
+        Left,
+        Right,
+        Up,
+        Down
+    };
+    enum class SelectionExpansionMode
+    {
+        Cell,
+        Word,
+        Line,
+        Viewport,
+        Buffer
+    };
+    enum class SelectionTarget
+    {
+        End,
+        Start
+    };
+    void MoveSelectionAnchor(Direction dir, SelectionExpansionMode mode, SelectionTarget target = SelectionTarget::End);
+    const TextBuffer::TextAndColor RetrieveSelectedTextFromBuffer(bool trimTrailingWhitespace) const;
+#pragma endregion
+
+private:
+    std::function<void(std::wstring&)> _pfnWriteInput;
+    std::function<void(const std::wstring_view&)> _pfnTitleChanged;
+    std::function<void(const int, const int, const int)> _pfnScrollPositionChanged;
+    std::function<void(const uint32_t)> _pfnBackgroundColorChanged;
+
+    std::unique_ptr<::Microsoft::Console::VirtualTerminal::StateMachine> _stateMachine;
+    std::unique_ptr<::Microsoft::Console::VirtualTerminal::TerminalInput> _terminalInput;
+
+    std::wstring _title;
+    std::wstring _startingTitle;
+
+    std::array<COLORREF, XTERM_COLOR_TABLE_SIZE> _colorTable;
+    COLORREF _defaultFg;
+    COLORREF _defaultBg;
+
+    bool _snapOnInput;
+    bool _suppressApplicationTitle;
+
+#pragma region Text Selection
+    enum class DelimiterClass
+    {
+        ControlChar,
+        DelimiterChar,
+        RegularChar
+    };
+    COORD _selectionAnchor;
+    COORD _endSelectionPosition;
+    bool _boxSelection;
+    bool _selectionActive;
+    bool _allowSingleCharSelection;
+    bool _copyOnSelect;
+    SHORT _selectionVerticalOffset;
+    std::wstring _wordDelimiters;
+    SelectionExpansionMode _multiClickSelectionMode;
+#pragma endregion
+
+    std::shared_mutex _readWriteLock;
+
+    // TODO: These members are not shared by an alt-buffer. They should be
+    //      encapsulated, such that a Terminal can have both a main and alt buffer.
+    std::unique_ptr<TextBuffer> _buffer;
+    Microsoft::Console::Types::Viewport _mutableViewport;
+    SHORT _scrollbackLines;
+
+    // _scrollOffset is the number of lines above the viewport that are currently visible
+    // If _scrollOffset is 0, then the visible region of the buffer is the viewport.
+    int _scrollOffset;
+    // TODO this might not be the value we want to store.
+    // We might want to store the height in the scrollback that's currenty visible.
+    // Think on this some more.
+    // For example: While looking at the scrollback, we probably want the visible region to "stick"
+    //   to the region they scrolled to. If that were the case, then every time we move _mutableViewport,
+    //   we'd also need to update _offset.
+    // However, if we just stored it as a _visibleTop, then that point would remain fixed -
+    //      Though if _visibleTop == _mutableViewport.Top, then we'd need to make sure to update
+    //      _visibleTop as well.
+    // Additionally, maybe some people want to scroll into the history, then have that scroll out from
+    //      underneath them, while others would prefer to anchor it in place.
+    //      Either way, we sohould make this behavior controlled by a setting.
+
+    static WORD _ScanCodeFromVirtualKey(const WORD vkey) noexcept;
+    static wchar_t _CharacterFromKeyEvent(const WORD vkey, const WORD scanCode, const ControlKeyStates states) noexcept;
+
+    int _VisibleStartIndex() const noexcept;
+    int _VisibleEndIndex() const noexcept;
+
+    Microsoft::Console::Types::Viewport _GetMutableViewport() const noexcept;
+    Microsoft::Console::Types::Viewport _GetVisibleViewport() const noexcept;
+
+    void _InitializeColorTable();
+
+    void _WriteBuffer(const std::wstring_view& stringView);
+
+    void _NotifyScrollEvent() noexcept;
+
+#pragma region TextSelection
+    // These methods are defined in TerminalSelection.cpp
+    std::vector<SMALL_RECT> _GetSelectionRects() const noexcept;
+    SHORT _ExpandWideGlyphSelectionLeft(const SHORT xPos, const SHORT yPos) const;
+    SHORT _ExpandWideGlyphSelectionRight(const SHORT xPos, const SHORT yPos) const;
+    COORD _ExpandDoubleClickSelectionLeft(const COORD position) const;
+    COORD _ExpandDoubleClickSelectionRight(const COORD position) const;
+    COORD _ConvertToBufferCell(const COORD viewportPos) const;
+    const bool _IsSingleCellSelection() const noexcept;
+    std::tuple<COORD, COORD> _PreprocessSelectionCoords() const;
+    SMALL_RECT _GetSelectionRow(const SHORT row, const COORD higherCoord, const COORD lowerCoord) const;
+    void _ExpandSelectionRow(SMALL_RECT& selectionRow) const;
+
+    // These methods are used by Keyboard Selection
+    void _UpdateAnchorByCell(Direction dir, COORD& anchor);
+    void _UpdateAnchorByWord(Direction dir, COORD& anchor, SelectionTarget target = SelectionTarget::End);
+    void _UpdateAnchorByViewport(Direction dir, COORD& anchor);
+    void _UpdateAnchorByBuffer(Direction dir, COORD& anchor);
+#pragma endregion
+
+#ifdef UNIT_TESTING
+    friend class ::ConptyRoundtripTests;
+#endif
+};