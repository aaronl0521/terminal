// Copyright (c) Microsoft Corporation.
// Licensed under the MIT license.

#pragma once
#include "Pane.h"
#include "Tab.g.h"

namespace winrt::TerminalApp::implementation
{
    struct Tab : public TabT<Tab>
    {
        public:
            Tab() = delete;
            Tab(const GUID& profile, const winrt::Microsoft::Terminal::TerminalControl::TermControl& control);

            // Called after construction to setup events with weak_ptr
            void BindEventHandlers(const winrt::Microsoft::Terminal::TerminalControl::TermControl& control) noexcept;

            winrt::Microsoft::UI::Xaml::Controls::TabViewItem GetTabViewItem();
            winrt::Windows::UI::Xaml::UIElement GetRootElement();
            winrt::Microsoft::Terminal::TerminalControl::TermControl GetActiveTerminalControl() const;
            std::optional<GUID> GetFocusedProfile() const noexcept;

            bool IsFocused() const noexcept;
            void SetFocused(const bool focused);

            winrt::fire_and_forget Scroll(const int delta);

            bool CanSplitPane(winrt::TerminalApp::SplitState splitType);
            void SplitPane(winrt::TerminalApp::SplitState splitType, const GUID& profile, winrt::Microsoft::Terminal::TerminalControl::TermControl& control);

            winrt::fire_and_forget UpdateIcon(const winrt::hstring iconPath);

            float CalcSnappedDimension(const bool widthOrHeight, const float dimension) const;

            void ResizeContent(const winrt::Windows::Foundation::Size& newSize);
            void ResizePane(const winrt::TerminalApp::Direction& direction);
            void NavigateFocus(const winrt::TerminalApp::Direction& direction);

            void UpdateSettings(const winrt::Microsoft::Terminal::Settings::TerminalSettings& settings, const GUID& profile);
            winrt::hstring GetActiveTitle() const;
            winrt::fire_and_forget SetTabText(const winrt::hstring text);

<<<<<<< HEAD
            void ClosePane();
=======
    void Shutdown();
    void ClosePane();
>>>>>>> 8c46e740

            WINRT_CALLBACK(Closed, winrt::Windows::Foundation::EventHandler<winrt::Windows::Foundation::IInspectable>);
            DECLARE_EVENT(ActivePaneChanged, _ActivePaneChangedHandlers, winrt::delegate<>);

            WINRT_CALLBACK(PropertyChanged, Windows::UI::Xaml::Data::PropertyChangedEventHandler);
            OBSERVABLE_GETSET_PROPERTY(hstring, Title, _PropertyChangedHandlers);
            OBSERVABLE_GETSET_PROPERTY(hstring, IconPath, _PropertyChangedHandlers);

        private:
            std::shared_ptr<Pane> _rootPane{ nullptr };
            std::shared_ptr<Pane> _activePane{ nullptr };
            winrt::hstring _lastIconPath{};

            bool _focused{ false };
            winrt::Microsoft::UI::Xaml::Controls::TabViewItem _tabViewItem{ nullptr };

            void _MakeTabViewItem();
            void _Focus();

            void _AttachEventHandlersToControl(const winrt::Microsoft::Terminal::TerminalControl::TermControl& control);
            void _AttachEventHandlersToPane(std::shared_ptr<Pane> pane);
    };
}
<|MERGE_RESOLUTION|>--- conflicted
+++ resolved
@@ -1,72 +1,68 @@
-// Copyright (c) Microsoft Corporation.
-// Licensed under the MIT license.
-
-#pragma once
-#include "Pane.h"
-#include "Tab.g.h"
-
-namespace winrt::TerminalApp::implementation
-{
-    struct Tab : public TabT<Tab>
-    {
-        public:
-            Tab() = delete;
-            Tab(const GUID& profile, const winrt::Microsoft::Terminal::TerminalControl::TermControl& control);
-
-            // Called after construction to setup events with weak_ptr
-            void BindEventHandlers(const winrt::Microsoft::Terminal::TerminalControl::TermControl& control) noexcept;
-
-            winrt::Microsoft::UI::Xaml::Controls::TabViewItem GetTabViewItem();
-            winrt::Windows::UI::Xaml::UIElement GetRootElement();
-            winrt::Microsoft::Terminal::TerminalControl::TermControl GetActiveTerminalControl() const;
-            std::optional<GUID> GetFocusedProfile() const noexcept;
-
-            bool IsFocused() const noexcept;
-            void SetFocused(const bool focused);
-
-            winrt::fire_and_forget Scroll(const int delta);
-
-            bool CanSplitPane(winrt::TerminalApp::SplitState splitType);
-            void SplitPane(winrt::TerminalApp::SplitState splitType, const GUID& profile, winrt::Microsoft::Terminal::TerminalControl::TermControl& control);
-
-            winrt::fire_and_forget UpdateIcon(const winrt::hstring iconPath);
-
-            float CalcSnappedDimension(const bool widthOrHeight, const float dimension) const;
-
-            void ResizeContent(const winrt::Windows::Foundation::Size& newSize);
-            void ResizePane(const winrt::TerminalApp::Direction& direction);
-            void NavigateFocus(const winrt::TerminalApp::Direction& direction);
-
-            void UpdateSettings(const winrt::Microsoft::Terminal::Settings::TerminalSettings& settings, const GUID& profile);
-            winrt::hstring GetActiveTitle() const;
-            winrt::fire_and_forget SetTabText(const winrt::hstring text);
-
-<<<<<<< HEAD
-            void ClosePane();
-=======
-    void Shutdown();
-    void ClosePane();
->>>>>>> 8c46e740
-
-            WINRT_CALLBACK(Closed, winrt::Windows::Foundation::EventHandler<winrt::Windows::Foundation::IInspectable>);
-            DECLARE_EVENT(ActivePaneChanged, _ActivePaneChangedHandlers, winrt::delegate<>);
-
-            WINRT_CALLBACK(PropertyChanged, Windows::UI::Xaml::Data::PropertyChangedEventHandler);
-            OBSERVABLE_GETSET_PROPERTY(hstring, Title, _PropertyChangedHandlers);
-            OBSERVABLE_GETSET_PROPERTY(hstring, IconPath, _PropertyChangedHandlers);
-
-        private:
-            std::shared_ptr<Pane> _rootPane{ nullptr };
-            std::shared_ptr<Pane> _activePane{ nullptr };
-            winrt::hstring _lastIconPath{};
-
-            bool _focused{ false };
-            winrt::Microsoft::UI::Xaml::Controls::TabViewItem _tabViewItem{ nullptr };
-
-            void _MakeTabViewItem();
-            void _Focus();
-
-            void _AttachEventHandlersToControl(const winrt::Microsoft::Terminal::TerminalControl::TermControl& control);
-            void _AttachEventHandlersToPane(std::shared_ptr<Pane> pane);
-    };
-}
+// Copyright (c) Microsoft Corporation.
+// Licensed under the MIT license.
+
+#pragma once
+#include "Pane.h"
+#include "Tab.g.h"
+
+namespace winrt::TerminalApp::implementation
+{
+    struct Tab : public TabT<Tab>
+    {
+        public:
+            Tab() = delete;
+            Tab(const GUID& profile, const winrt::Microsoft::Terminal::TerminalControl::TermControl& control);
+
+            // Called after construction to setup events with weak_ptr
+            void BindEventHandlers(const winrt::Microsoft::Terminal::TerminalControl::TermControl& control) noexcept;
+
+            winrt::Microsoft::UI::Xaml::Controls::TabViewItem GetTabViewItem();
+            winrt::Windows::UI::Xaml::UIElement GetRootElement();
+            winrt::Microsoft::Terminal::TerminalControl::TermControl GetActiveTerminalControl() const;
+            std::optional<GUID> GetFocusedProfile() const noexcept;
+
+            bool IsFocused() const noexcept;
+            void SetFocused(const bool focused);
+
+            winrt::fire_and_forget Scroll(const int delta);
+
+            bool CanSplitPane(winrt::TerminalApp::SplitState splitType);
+            void SplitPane(winrt::TerminalApp::SplitState splitType, const GUID& profile, winrt::Microsoft::Terminal::TerminalControl::TermControl& control);
+
+            winrt::fire_and_forget UpdateIcon(const winrt::hstring iconPath);
+
+            float CalcSnappedDimension(const bool widthOrHeight, const float dimension) const;
+
+            void ResizeContent(const winrt::Windows::Foundation::Size& newSize);
+            void ResizePane(const winrt::TerminalApp::Direction& direction);
+            void NavigateFocus(const winrt::TerminalApp::Direction& direction);
+
+            void UpdateSettings(const winrt::Microsoft::Terminal::Settings::TerminalSettings& settings, const GUID& profile);
+            winrt::hstring GetActiveTitle() const;
+            winrt::fire_and_forget SetTabText(const winrt::hstring text);
+
+            void Shutdown();
+            void ClosePane();
+
+            WINRT_CALLBACK(Closed, winrt::Windows::Foundation::EventHandler<winrt::Windows::Foundation::IInspectable>);
+            DECLARE_EVENT(ActivePaneChanged, _ActivePaneChangedHandlers, winrt::delegate<>);
+
+            WINRT_CALLBACK(PropertyChanged, Windows::UI::Xaml::Data::PropertyChangedEventHandler);
+            OBSERVABLE_GETSET_PROPERTY(hstring, Title, _PropertyChangedHandlers);
+            OBSERVABLE_GETSET_PROPERTY(hstring, IconPath, _PropertyChangedHandlers);
+
+        private:
+            std::shared_ptr<Pane> _rootPane{ nullptr };
+            std::shared_ptr<Pane> _activePane{ nullptr };
+            winrt::hstring _lastIconPath{};
+
+            bool _focused{ false };
+            winrt::Microsoft::UI::Xaml::Controls::TabViewItem _tabViewItem{ nullptr };
+
+            void _MakeTabViewItem();
+            void _Focus();
+
+            void _AttachEventHandlersToControl(const winrt::Microsoft::Terminal::TerminalControl::TermControl& control);
+            void _AttachEventHandlersToPane(std::shared_ptr<Pane> pane);
+    };
+}