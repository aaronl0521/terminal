// Copyright (c) Microsoft Corporation.
// Licensed under the MIT license.

#pragma once

#include "TerminalPage.g.h"
#include "Tab.h"
#include "CascadiaSettings.h"
#include "Profile.h"

#include <winrt/Microsoft.Terminal.TerminalControl.h>

#include "AppCommandlineArgs.h"

// fwdecl unittest classes
namespace TerminalAppLocalTests
{
    class TabTests;
};

namespace winrt::TerminalApp::implementation
{
    struct TerminalPage : TerminalPageT<TerminalPage>
    {
    public:
        TerminalPage();

        void SetSettings(std::shared_ptr<::TerminalApp::CascadiaSettings> settings, bool needRefreshUI);

        void Create();

        hstring Title();

        void ShowOkDialog(const winrt::hstring& titleKey, const winrt::hstring& contentKey);

        void TitlebarClicked();

        void CloseWindow();

        int32_t SetStartupCommandline(winrt::array_view<const hstring> args);
        winrt::hstring EarlyExitMessage();

        // -------------------------------- WinRT Events ---------------------------------
        DECLARE_EVENT_WITH_TYPED_EVENT_HANDLER(TitleChanged, _titleChangeHandlers, winrt::Windows::Foundation::IInspectable, winrt::hstring);
        DECLARE_EVENT_WITH_TYPED_EVENT_HANDLER(LastTabClosed, _lastTabClosedHandlers, winrt::Windows::Foundation::IInspectable, winrt::TerminalApp::LastTabClosedEventArgs);
        DECLARE_EVENT_WITH_TYPED_EVENT_HANDLER(SetTitleBarContent, _setTitleBarContentHandlers, winrt::Windows::Foundation::IInspectable, winrt::Windows::UI::Xaml::UIElement);
        DECLARE_EVENT_WITH_TYPED_EVENT_HANDLER(ShowDialog, _showDialogHandlers, winrt::Windows::Foundation::IInspectable, winrt::Windows::UI::Xaml::Controls::ContentDialog);
        DECLARE_EVENT_WITH_TYPED_EVENT_HANDLER(ToggleFullscreen, _toggleFullscreenHandlers, winrt::Windows::Foundation::IInspectable, winrt::TerminalApp::ToggleFullscreenEventArgs);

    private:
        // If you add controls here, but forget to null them either here or in
        // the ctor, you're going to have a bad time. It'll mysteriously fail to
        // activate the app.
        // ALSO: If you add any UIElements as roots here, make sure they're
        // updated in App::_ApplyTheme. The roots currently is _tabRow
        // (which is a root when the tabs are in the titlebar.)
        Microsoft::UI::Xaml::Controls::TabView _tabView{ nullptr };
        TerminalApp::TabRowControl _tabRow{ nullptr };
        Windows::UI::Xaml::Controls::Grid _tabContent{ nullptr };
        Microsoft::UI::Xaml::Controls::SplitButton _newTabButton{ nullptr };

        std::shared_ptr<::TerminalApp::CascadiaSettings> _settings{ nullptr };

        std::vector<std::shared_ptr<Tab>> _tabs;

        bool _isFullscreen{ false };

        bool _rearranging;
        std::optional<int> _rearrangeFrom;
        std::optional<int> _rearrangeTo;

        winrt::com_ptr<ShortcutActionDispatch> _actionDispatch{ winrt::make_self<ShortcutActionDispatch>() };
<<<<<<< HEAD

        ::TerminalApp::AppCommandlineArgs _appArgs;
        int _parseArgs(winrt::array_view<const hstring>& args);
        void _processNextStartupAction();
=======
>>>>>>> 97fb7ac4

        void _ShowAboutDialog();
        void _ShowCloseWarningDialog();

        void _CreateNewTabFlyout();
        void _OpenNewTabDropdown();
        void _OpenNewTab(const winrt::TerminalApp::NewTerminalArgs& newTerminalArgs);
        void _CreateNewTabFromSettings(GUID profileGuid, winrt::Microsoft::Terminal::Settings::TerminalSettings settings);
        winrt::Microsoft::Terminal::TerminalConnection::ITerminalConnection _CreateConnectionFromSettings(GUID profileGuid, winrt::Microsoft::Terminal::Settings::TerminalSettings settings);

        void _SettingsButtonOnClick(const IInspectable& sender, const Windows::UI::Xaml::RoutedEventArgs& eventArgs);
        void _FeedbackButtonOnClick(const IInspectable& sender, const Windows::UI::Xaml::RoutedEventArgs& eventArgs);
        void _AboutButtonOnClick(const IInspectable& sender, const Windows::UI::Xaml::RoutedEventArgs& eventArgs);
        void _CloseWarningPrimaryButtonOnClick(Windows::UI::Xaml::Controls::ContentDialog sender, Windows::UI::Xaml::Controls::ContentDialogButtonClickEventArgs eventArgs);

        void _HookupKeyBindings(TerminalApp::AppKeyBindings bindings) noexcept;
        void _RegisterActionCallbacks();

        void _UpdateTitle(std::shared_ptr<Tab> tab);
        void _UpdateTabIcon(std::shared_ptr<Tab> tab);
        void _UpdateTabView();
        void _DuplicateTabViewItem();
        void _RemoveTabViewItem(const Microsoft::UI::Xaml::Controls::TabViewItem& tabViewItem);
        void _RemoveTabViewItemByIndex(uint32_t tabIndex);

        void _RegisterTerminalEvents(Microsoft::Terminal::TerminalControl::TermControl term, std::shared_ptr<Tab> hostingTab);

        void _SelectNextTab(const bool bMoveRight);
        bool _SelectTab(const int tabIndex);
        void _MoveFocus(const Direction& direction);

        winrt::Microsoft::Terminal::TerminalControl::TermControl _GetActiveControl();
        int _GetFocusedTabIndex() const;
        void _SetFocusedTabIndex(int tabIndex);
        void _CloseFocusedTab();
        void _CloseFocusedPane();
        void _CloseAllTabs();

        // Todo: add more event implementations here
        // MSFT:20641986: Add keybindings for New Window
        void _Scroll(int delta);
        void _SplitPane(const winrt::TerminalApp::SplitState splitType, const winrt::TerminalApp::NewTerminalArgs& newTerminalArgs = nullptr);
        void _ResizePane(const Direction& direction);
        void _ScrollPage(int delta);
        void _SetAcceleratorForMenuItem(Windows::UI::Xaml::Controls::MenuFlyoutItem& menuItem, const winrt::Microsoft::Terminal::Settings::KeyChord& keyChord);

        void _CopyToClipboardHandler(const IInspectable& sender, const winrt::Microsoft::Terminal::TerminalControl::CopyToClipboardEventArgs& copiedData);
        void _PasteFromClipboardHandler(const IInspectable& sender,
                                        const Microsoft::Terminal::TerminalControl::PasteFromClipboardEventArgs& eventArgs);
        bool _CopyText(const bool trimTrailingWhitespace);
        void _PasteText();
        static fire_and_forget PasteFromClipboard(winrt::Microsoft::Terminal::TerminalControl::PasteFromClipboardEventArgs eventArgs);

        fire_and_forget _LaunchSettings(const bool openDefaults);

        void _OnTabClick(const IInspectable& sender, const Windows::UI::Xaml::Input::PointerRoutedEventArgs& eventArgs);
        void _OnTabSelectionChanged(const IInspectable& sender, const Windows::UI::Xaml::Controls::SelectionChangedEventArgs& eventArgs);
        void _OnTabItemsChanged(const IInspectable& sender, const Windows::Foundation::Collections::IVectorChangedEventArgs& eventArgs);
        void _OnContentSizeChanged(const IInspectable& /*sender*/, Windows::UI::Xaml::SizeChangedEventArgs const& e);
        void _OnTabCloseRequested(const IInspectable& sender, const Microsoft::UI::Xaml::Controls::TabViewTabCloseRequestedEventArgs& eventArgs);

        void _Find();

        void _RefreshUIForSettingsReload();

        void _ToggleFullscreen();

#pragma region ActionHandlers
        // These are all defined in AppActionHandlers.cpp
        void _HandleOpenNewTabDropdown(const IInspectable& sender, const TerminalApp::ActionEventArgs& args);
        void _HandleDuplicateTab(const IInspectable& sender, const TerminalApp::ActionEventArgs& args);
        void _HandleCloseTab(const IInspectable& sender, const TerminalApp::ActionEventArgs& args);
        void _HandleClosePane(const IInspectable& sender, const TerminalApp::ActionEventArgs& args);
        void _HandleScrollUp(const IInspectable& sender, const TerminalApp::ActionEventArgs& args);
        void _HandleScrollDown(const IInspectable& sender, const TerminalApp::ActionEventArgs& args);
        void _HandleNextTab(const IInspectable& sender, const TerminalApp::ActionEventArgs& args);
        void _HandlePrevTab(const IInspectable& sender, const TerminalApp::ActionEventArgs& args);
        void _HandleSplitPane(const IInspectable& sender, const TerminalApp::ActionEventArgs& args);
        void _HandleScrollUpPage(const IInspectable& sender, const TerminalApp::ActionEventArgs& args);
        void _HandleScrollDownPage(const IInspectable& sender, const TerminalApp::ActionEventArgs& args);
        void _HandleOpenSettings(const IInspectable& sender, const TerminalApp::ActionEventArgs& args);
        void _HandlePasteText(const IInspectable& sender, const TerminalApp::ActionEventArgs& args);
        void _HandleNewTab(const IInspectable& sender, const TerminalApp::ActionEventArgs& args);
        void _HandleSwitchToTab(const IInspectable& sender, const TerminalApp::ActionEventArgs& args);
        void _HandleResizePane(const IInspectable& sender, const TerminalApp::ActionEventArgs& args);
        void _HandleMoveFocus(const IInspectable& sender, const TerminalApp::ActionEventArgs& args);
        void _HandleCopyText(const IInspectable& sender, const TerminalApp::ActionEventArgs& args);
        void _HandleCloseWindow(const IInspectable&, const TerminalApp::ActionEventArgs& args);
        void _HandleAdjustFontSize(const IInspectable& sender, const TerminalApp::ActionEventArgs& args);
        void _HandleFind(const IInspectable& sender, const TerminalApp::ActionEventArgs& args);
        void _HandleResetFontSize(const IInspectable& sender, const TerminalApp::ActionEventArgs& args);
        void _HandleToggleFullscreen(const IInspectable& sender, const TerminalApp::ActionEventArgs& args);
#pragma endregion

        friend class TerminalAppLocalTests::TabTests;
    };
}

namespace winrt::TerminalApp::factory_implementation
{
    struct TerminalPage : TerminalPageT<TerminalPage, implementation::TerminalPage>
    {
    };
}<|MERGE_RESOLUTION|>--- conflicted
+++ resolved
@@ -70,13 +70,10 @@
         std::optional<int> _rearrangeTo;
 
         winrt::com_ptr<ShortcutActionDispatch> _actionDispatch{ winrt::make_self<ShortcutActionDispatch>() };
-<<<<<<< HEAD
 
         ::TerminalApp::AppCommandlineArgs _appArgs;
         int _parseArgs(winrt::array_view<const hstring>& args);
         void _processNextStartupAction();
-=======
->>>>>>> 97fb7ac4
 
         void _ShowAboutDialog();
         void _ShowCloseWarningDialog();
