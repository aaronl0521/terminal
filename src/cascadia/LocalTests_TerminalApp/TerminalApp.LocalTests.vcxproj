﻿<?xml version="1.0" encoding="utf-8"?>
<Project DefaultTargets="Build" ToolsVersion="14.0" xmlns="http://schemas.microsoft.com/developer/msbuild/2003">
  <PropertyGroup>
    <ProjectGuid>{CA5CAD1A-b11c-4ddb-a4fe-c3afae9b5506}</ProjectGuid>
    <Keyword>Win32Proj</Keyword>
    <RootNamespace>TerminalAppLocalTests</RootNamespace>
    <ProjectName>LocalTests_TerminalApp</ProjectName>
    <TargetName>TerminalApp.LocalTests</TargetName>
    <ConfigurationType>DynamicLibrary</ConfigurationType>
    <WindowsTargetPlatformMinVersion>10.0.18362.0</WindowsTargetPlatformMinVersion>
    <WindowsTargetPlatformVersion>10.0.18362.0</WindowsTargetPlatformVersion>
    <!-- We'll manage our own OutDir/IntDir -->
    <NoOutputRedirection>true</NoOutputRedirection>
  </PropertyGroup>

  <PropertyGroup>
  <!-- Manually change our outdir to be in a subdirectory. We don't really want
    to put our output in the bin root, because if we do, we'll copy
    TerminalApp.winmd to the bin root, and then every subsequent mdmerge step
    (in _any_ cppwinrt project) will automatically try to pick up
    TerminalApp.winmd as a dependency (which is just wrong). This MUST be done
    before importing common.build.pre.props -->
    <OutDir>$(SolutionDir)bin\$(Platform)\$(Configuration)\$(ProjectName)\</OutDir>
    <IntDir>$(SolutionDir)obj\$(Platform)\$(Configuration)\$(ProjectName)\</IntDir>
  </PropertyGroup>

  <Import Project="$(SolutionDir)\common.openconsole.props" Condition="'$(OpenConsoleDir)'==''" />
  <Import Project="$(OpenConsoleDir)\src\cppwinrt.build.pre.props" />

  <!-- ========================= Headers ======================== -->
  <ItemGroup>
    <ClInclude Include="pch.h" />
    <ClInclude Include="JsonTestClass.h" />
    <ClInclude Include="CppWinrtTailored.h" />
  </ItemGroup>

  <!-- ========================= Cpp Files ======================== -->
  <ItemGroup>
    <ClCompile Include="SettingsTests.cpp" />
    <ClCompile Include="ProfileTests.cpp" />
    <ClCompile Include="ColorSchemeTests.cpp" />
    <ClCompile Include="KeyBindingsTests.cpp" />
    <ClCompile Include="TabTests.cpp" />
    <ClCompile Include="pch.cpp">
      <PrecompiledHeader>Create</PrecompiledHeader>
    </ClCompile>
    <!-- You _NEED_ to include this file and the jsoncpp IncludePath (below) if
    you want to use jsoncpp -->
    <ClCompile Include="$(OpenConsoleDir)\dep\jsoncpp\jsoncpp.cpp">
      <PrecompiledHeader>NotUsing</PrecompiledHeader>
    </ClCompile>
  </ItemGroup>

  <!-- ========================= Project References ======================== -->
  <ItemGroup>
    <ProjectReference Include="$(OpenConsoleDir)\src\cascadia\TerminalApp\lib\TerminalAppLib.vcxproj" />
    <ProjectReference Include="$(OpenConsoleDir)\src\types\lib\types.vcxproj" />

    <!-- If you don't reference these projects here, the
    _ConsoleGenerateAdditionalWinmdManifests step won't gather the winmd's -->
    <ProjectReference Include="$(OpenConsoleDir)src\cascadia\TerminalSettings\TerminalSettings.vcxproj" />
    <ProjectReference Include="$(OpenConsoleDir)src\cascadia\TerminalControl\TerminalControl.vcxproj" />
    <ProjectReference Include="$(OpenConsoleDir)src\cascadia\TerminalConnection\TerminalConnection.vcxproj" />
    <ProjectReference Include="$(OpenConsoleDir)src\cascadia\TerminalApp\TerminalApp.vcxproj" />
  </ItemGroup>

  <!-- ========================= Globals ======================== -->

  <!-- ====================== Compiler & Linker Flags ===================== -->
  <ItemDefinitionGroup>
    <ClCompile>
      <AdditionalIncludeDirectories>..;$(OpenConsoleDir)\dep\jsoncpp\json;$(OpenConsoleDir)src\inc;$(OpenConsoleDir)src\inc\test;$(WinRT_IncludePath)\..\cppwinrt\winrt;"$(OpenConsoleDir)\src\cascadia\TerminalApp\lib\Generated Files";%(AdditionalIncludeDirectories)</AdditionalIncludeDirectories>
      <PrecompiledHeaderFile>pch.h</PrecompiledHeaderFile>

      <!-- Manually disable unreachable code warning, because jconcpp has a ton of that. -->
      <DisableSpecificWarnings>4702;%(DisableSpecificWarnings)</DisableSpecificWarnings>
    </ClCompile>
    <Link>
      <AdditionalDependencies>onecoreuap.lib;%(AdditionalDependencies)</AdditionalDependencies>
    </Link>
  </ItemDefinitionGroup>

  <PropertyGroup>
    <GenerateManifest>true</GenerateManifest>
    <EmbedManifest>true</EmbedManifest>
  </PropertyGroup>

  <!-- Careful reordering these. Some default props (contained in these files) are order sensitive. -->
  <Import Project="$(OpenConsoleDir)src\common.build.post.props" />
  <Import Project="$(OpenConsoleDir)src\common.build.tests.props" />

  <PropertyGroup>
    <_CppWinrtBinRoot>&quot;$(OpenConsoleDir)$(Platform)\$(Configuration)\&quot;</_CppWinrtBinRoot>
    <!-- From Microsoft.UI.Xaml.targets -->
    <Native-Platform Condition="'$(Platform)' == 'Win32'">x86</Native-Platform>
    <Native-Platform Condition="'$(Platform)' != 'Win32'">$(Platform)</Native-Platform>
    <_MUXBinRoot>&quot;$(OpenConsoleDir)packages\Microsoft.UI.Xaml.2.2.191203001-prerelease\runtimes\win10-$(Native-Platform)\native\&quot;</_MUXBinRoot>
  </PropertyGroup>

<!-- We actually can just straight up reference MUX here, it's fine -->
  <Import Project="..\..\..\packages\Microsoft.UI.Xaml.2.2.191203001-prerelease\build\native\Microsoft.UI.Xaml.targets" Condition="Exists('..\..\..\packages\Microsoft.UI.Xaml.2.2.191203001-prerelease\build\native\Microsoft.UI.Xaml.targets')" />
<<<<<<< HEAD
  <Import Project="..\..\..\packages\Microsoft.Toolkit.Win32.UI.XamlApplication.6.0.0-preview6.2\build\native\Microsoft.Toolkit.Win32.UI.XamlApplication.targets" Condition="Exists('..\..\..\packages\Microsoft.Toolkit.Win32.UI.XamlApplication.6.0.0-preview6.2\build\native\Microsoft.Toolkit.Win32.UI.XamlApplication.targets')" />
=======
  <Import Project="..\..\..\packages\Microsoft.Toolkit.Win32.UI.XamlApplication.6.0.0\build\native\Microsoft.Toolkit.Win32.UI.XamlApplication.targets" Condition="Exists('..\..\..\packages\Microsoft.Toolkit.Win32.UI.XamlApplication.6.0.0\build\native\Microsoft.Toolkit.Win32.UI.XamlApplication.targets')" />
>>>>>>> bb60db76

  <!-- This project will generate individual sxs manifests for each of our winrt libraries -->
  <Import Project="$(OpenConsoleDir)\build\rules\GenerateSxsManifestsFromWinmds.targets" />

  <!-- This is important: actually add the _LocalTestsGenerateCombinedManifests
    target to the list of targets to run. -->
  <PropertyGroup>
    <BeforeLinkTargets Condition="'$(WindowsTargetPlatformVersion)' &gt;= '10.0.18362.0'">
      $(BeforeLinkTargets);
      _LocalTestsGenerateCombinedManifests;
      _LocalTestsBuildAppxManifest;
      _LocalTestsCopyDependencies;
    </BeforeLinkTargets>
  </PropertyGroup>

  <!-- Step 1: Combine all our SxS manifests into a single SxS manifest. TAEF
  needs us to specify a single activation context at runtime, so we need a
  single file with all our types in it.-->
  <Target Name="_LocalTestsGenerateCombinedManifests"
          Inputs="@(_ConsoleWinmdManifest)"
          Outputs="$(OutDir)$(TargetName).manifest"
          DependsOnTargets="_ConsoleGenerateAdditionalWinmdManifests">

    <Exec Command="mt.exe -manifest @(_ConsoleWinmdManifest, ' -manifest ') -out:$(OutDir)$(TargetName).manifest" />
  </Target>

  <!-- Step 2: Take our combined SxS manifest, and use it to build an
  Appxmanifest.xml. We'll use the Appxmanifest.prototype.xml in this project's
  directory as a base, and the script will tak all our activatableClasses and
  turn them into appxmanifest-compatible Extensions -->
  <Target Name="_LocalTestsBuildAppxManifest"
          Inputs="$(OutDir)$(TargetName).manifest"
          Outputs="$(OutDir)$(TargetName).AppxManifest.xml"
          DependsOnTargets="_LocalTestsGenerateCombinedManifests">

    <Exec Command="powershell.exe -noprofile –ExecutionPolicy Unrestricted $(OpenConsoleDir)\tools\GenerateAppxFromManifest.ps1 -SxSManifest $(OutDir)$(TargetName).manifest -AppxManifestPrototype $(TargetName).AppxManifest.prototype.xml -OutPath $(OutDir)$(TargetName).AppxManifest.xml" />

  </Target>

  <!-- Step 3: Manually copy all our dependent DLLs into our OutDir. For SxS
  activation to work, they all need to be in the same directory as our test dll.
  This is using code that's heavliy cribbed from WindowsTerminal.vcxproj, which
  is already cribbed from the GetPackagingOutputs in
  Microsoft.*.AppxPackage.targets. We're filtering this list down to the dlls,
  pris and xbfs, because this list _can_ contain directories, which will make
  the Copy task explode. -->

  <PropertyGroup>
    <_ContinueOnError Condition="'$(BuildingProject)' == 'true'">true</_ContinueOnError>
    <_ContinueOnError Condition="'$(BuildingProject)' != 'true'">false</_ContinueOnError>
  </PropertyGroup>

  <!-- First gather the files... -->
  <Target Name="MyGetPackagingOutputs" Returns="@(MyPackagingOutputs)">
    <MSBuild
      Projects="@(ProjectReferenceWithConfiguration)"
      Targets="GetPackagingOutputs"
      BuildInParallel="$(BuildInParallel)"
      Properties="%(ProjectReferenceWithConfiguration.SetConfiguration); %(ProjectReferenceWithConfiguration.SetPlatform)"
      Condition="'@(ProjectReferenceWithConfiguration)' != ''
                 and '%(ProjectReferenceWithConfiguration.BuildReference)' == 'true'
                 and '%(ProjectReferenceWithConfiguration.ReferenceOutputAssembly)' == 'true'"
      ContinueOnError="$(_ContinueOnError)">
      <Output TaskParameter="TargetOutputs" ItemName="_PackagingOutputsFromOtherProjects"/>
    </MSBuild>

    <ItemGroup>
      <!-- IMPORTANT: Grab all the xbf files _except_ App.xbf. If that's there, then the tests will hyperexplode. -->
      <MyPackagingOutputs Include="@(_PackagingOutputsFromOtherProjects)" Condition="'%(Extension)'=='.dll' Or '%(Extension)'=='.pri' Or ('%(Extension)'=='.xbf' And '%(Filename)' != 'App')" />
    </ItemGroup>
  </Target>

  <!-- Then copy the files to our outdir -->
  <Target Name="_LocalTestsCopyDependencies"
          DependsOnTargets="MyGetPackagingOutputs">

    <Copy SourceFiles="@(MyPackagingOutputs)"
          SkipUnchangedFiles="true"
          DestinationFolder="$(OutDir)"
    />
  </Target>

</Project>
<|MERGE_RESOLUTION|>--- conflicted
+++ resolved
@@ -1,189 +1,185 @@
-﻿<?xml version="1.0" encoding="utf-8"?>
-<Project DefaultTargets="Build" ToolsVersion="14.0" xmlns="http://schemas.microsoft.com/developer/msbuild/2003">
-  <PropertyGroup>
-    <ProjectGuid>{CA5CAD1A-b11c-4ddb-a4fe-c3afae9b5506}</ProjectGuid>
-    <Keyword>Win32Proj</Keyword>
-    <RootNamespace>TerminalAppLocalTests</RootNamespace>
-    <ProjectName>LocalTests_TerminalApp</ProjectName>
-    <TargetName>TerminalApp.LocalTests</TargetName>
-    <ConfigurationType>DynamicLibrary</ConfigurationType>
-    <WindowsTargetPlatformMinVersion>10.0.18362.0</WindowsTargetPlatformMinVersion>
-    <WindowsTargetPlatformVersion>10.0.18362.0</WindowsTargetPlatformVersion>
-    <!-- We'll manage our own OutDir/IntDir -->
-    <NoOutputRedirection>true</NoOutputRedirection>
-  </PropertyGroup>
-
-  <PropertyGroup>
-  <!-- Manually change our outdir to be in a subdirectory. We don't really want
-    to put our output in the bin root, because if we do, we'll copy
-    TerminalApp.winmd to the bin root, and then every subsequent mdmerge step
-    (in _any_ cppwinrt project) will automatically try to pick up
-    TerminalApp.winmd as a dependency (which is just wrong). This MUST be done
-    before importing common.build.pre.props -->
-    <OutDir>$(SolutionDir)bin\$(Platform)\$(Configuration)\$(ProjectName)\</OutDir>
-    <IntDir>$(SolutionDir)obj\$(Platform)\$(Configuration)\$(ProjectName)\</IntDir>
-  </PropertyGroup>
-
-  <Import Project="$(SolutionDir)\common.openconsole.props" Condition="'$(OpenConsoleDir)'==''" />
-  <Import Project="$(OpenConsoleDir)\src\cppwinrt.build.pre.props" />
-
-  <!-- ========================= Headers ======================== -->
-  <ItemGroup>
-    <ClInclude Include="pch.h" />
-    <ClInclude Include="JsonTestClass.h" />
-    <ClInclude Include="CppWinrtTailored.h" />
-  </ItemGroup>
-
-  <!-- ========================= Cpp Files ======================== -->
-  <ItemGroup>
-    <ClCompile Include="SettingsTests.cpp" />
-    <ClCompile Include="ProfileTests.cpp" />
-    <ClCompile Include="ColorSchemeTests.cpp" />
-    <ClCompile Include="KeyBindingsTests.cpp" />
-    <ClCompile Include="TabTests.cpp" />
-    <ClCompile Include="pch.cpp">
-      <PrecompiledHeader>Create</PrecompiledHeader>
-    </ClCompile>
-    <!-- You _NEED_ to include this file and the jsoncpp IncludePath (below) if
-    you want to use jsoncpp -->
-    <ClCompile Include="$(OpenConsoleDir)\dep\jsoncpp\jsoncpp.cpp">
-      <PrecompiledHeader>NotUsing</PrecompiledHeader>
-    </ClCompile>
-  </ItemGroup>
-
-  <!-- ========================= Project References ======================== -->
-  <ItemGroup>
-    <ProjectReference Include="$(OpenConsoleDir)\src\cascadia\TerminalApp\lib\TerminalAppLib.vcxproj" />
-    <ProjectReference Include="$(OpenConsoleDir)\src\types\lib\types.vcxproj" />
-
-    <!-- If you don't reference these projects here, the
-    _ConsoleGenerateAdditionalWinmdManifests step won't gather the winmd's -->
-    <ProjectReference Include="$(OpenConsoleDir)src\cascadia\TerminalSettings\TerminalSettings.vcxproj" />
-    <ProjectReference Include="$(OpenConsoleDir)src\cascadia\TerminalControl\TerminalControl.vcxproj" />
-    <ProjectReference Include="$(OpenConsoleDir)src\cascadia\TerminalConnection\TerminalConnection.vcxproj" />
-    <ProjectReference Include="$(OpenConsoleDir)src\cascadia\TerminalApp\TerminalApp.vcxproj" />
-  </ItemGroup>
-
-  <!-- ========================= Globals ======================== -->
-
-  <!-- ====================== Compiler & Linker Flags ===================== -->
-  <ItemDefinitionGroup>
-    <ClCompile>
-      <AdditionalIncludeDirectories>..;$(OpenConsoleDir)\dep\jsoncpp\json;$(OpenConsoleDir)src\inc;$(OpenConsoleDir)src\inc\test;$(WinRT_IncludePath)\..\cppwinrt\winrt;"$(OpenConsoleDir)\src\cascadia\TerminalApp\lib\Generated Files";%(AdditionalIncludeDirectories)</AdditionalIncludeDirectories>
-      <PrecompiledHeaderFile>pch.h</PrecompiledHeaderFile>
-
-      <!-- Manually disable unreachable code warning, because jconcpp has a ton of that. -->
-      <DisableSpecificWarnings>4702;%(DisableSpecificWarnings)</DisableSpecificWarnings>
-    </ClCompile>
-    <Link>
-      <AdditionalDependencies>onecoreuap.lib;%(AdditionalDependencies)</AdditionalDependencies>
-    </Link>
-  </ItemDefinitionGroup>
-
-  <PropertyGroup>
-    <GenerateManifest>true</GenerateManifest>
-    <EmbedManifest>true</EmbedManifest>
-  </PropertyGroup>
-
-  <!-- Careful reordering these. Some default props (contained in these files) are order sensitive. -->
-  <Import Project="$(OpenConsoleDir)src\common.build.post.props" />
-  <Import Project="$(OpenConsoleDir)src\common.build.tests.props" />
-
-  <PropertyGroup>
-    <_CppWinrtBinRoot>&quot;$(OpenConsoleDir)$(Platform)\$(Configuration)\&quot;</_CppWinrtBinRoot>
-    <!-- From Microsoft.UI.Xaml.targets -->
-    <Native-Platform Condition="'$(Platform)' == 'Win32'">x86</Native-Platform>
-    <Native-Platform Condition="'$(Platform)' != 'Win32'">$(Platform)</Native-Platform>
-    <_MUXBinRoot>&quot;$(OpenConsoleDir)packages\Microsoft.UI.Xaml.2.2.191203001-prerelease\runtimes\win10-$(Native-Platform)\native\&quot;</_MUXBinRoot>
-  </PropertyGroup>
-
-<!-- We actually can just straight up reference MUX here, it's fine -->
-  <Import Project="..\..\..\packages\Microsoft.UI.Xaml.2.2.191203001-prerelease\build\native\Microsoft.UI.Xaml.targets" Condition="Exists('..\..\..\packages\Microsoft.UI.Xaml.2.2.191203001-prerelease\build\native\Microsoft.UI.Xaml.targets')" />
-<<<<<<< HEAD
-  <Import Project="..\..\..\packages\Microsoft.Toolkit.Win32.UI.XamlApplication.6.0.0-preview6.2\build\native\Microsoft.Toolkit.Win32.UI.XamlApplication.targets" Condition="Exists('..\..\..\packages\Microsoft.Toolkit.Win32.UI.XamlApplication.6.0.0-preview6.2\build\native\Microsoft.Toolkit.Win32.UI.XamlApplication.targets')" />
-=======
-  <Import Project="..\..\..\packages\Microsoft.Toolkit.Win32.UI.XamlApplication.6.0.0\build\native\Microsoft.Toolkit.Win32.UI.XamlApplication.targets" Condition="Exists('..\..\..\packages\Microsoft.Toolkit.Win32.UI.XamlApplication.6.0.0\build\native\Microsoft.Toolkit.Win32.UI.XamlApplication.targets')" />
->>>>>>> bb60db76
-
-  <!-- This project will generate individual sxs manifests for each of our winrt libraries -->
-  <Import Project="$(OpenConsoleDir)\build\rules\GenerateSxsManifestsFromWinmds.targets" />
-
-  <!-- This is important: actually add the _LocalTestsGenerateCombinedManifests
-    target to the list of targets to run. -->
-  <PropertyGroup>
-    <BeforeLinkTargets Condition="'$(WindowsTargetPlatformVersion)' &gt;= '10.0.18362.0'">
-      $(BeforeLinkTargets);
-      _LocalTestsGenerateCombinedManifests;
-      _LocalTestsBuildAppxManifest;
-      _LocalTestsCopyDependencies;
-    </BeforeLinkTargets>
-  </PropertyGroup>
-
-  <!-- Step 1: Combine all our SxS manifests into a single SxS manifest. TAEF
-  needs us to specify a single activation context at runtime, so we need a
-  single file with all our types in it.-->
-  <Target Name="_LocalTestsGenerateCombinedManifests"
-          Inputs="@(_ConsoleWinmdManifest)"
-          Outputs="$(OutDir)$(TargetName).manifest"
-          DependsOnTargets="_ConsoleGenerateAdditionalWinmdManifests">
-
-    <Exec Command="mt.exe -manifest @(_ConsoleWinmdManifest, ' -manifest ') -out:$(OutDir)$(TargetName).manifest" />
-  </Target>
-
-  <!-- Step 2: Take our combined SxS manifest, and use it to build an
-  Appxmanifest.xml. We'll use the Appxmanifest.prototype.xml in this project's
-  directory as a base, and the script will tak all our activatableClasses and
-  turn them into appxmanifest-compatible Extensions -->
-  <Target Name="_LocalTestsBuildAppxManifest"
-          Inputs="$(OutDir)$(TargetName).manifest"
-          Outputs="$(OutDir)$(TargetName).AppxManifest.xml"
-          DependsOnTargets="_LocalTestsGenerateCombinedManifests">
-
-    <Exec Command="powershell.exe -noprofile –ExecutionPolicy Unrestricted $(OpenConsoleDir)\tools\GenerateAppxFromManifest.ps1 -SxSManifest $(OutDir)$(TargetName).manifest -AppxManifestPrototype $(TargetName).AppxManifest.prototype.xml -OutPath $(OutDir)$(TargetName).AppxManifest.xml" />
-
-  </Target>
-
-  <!-- Step 3: Manually copy all our dependent DLLs into our OutDir. For SxS
-  activation to work, they all need to be in the same directory as our test dll.
-  This is using code that's heavliy cribbed from WindowsTerminal.vcxproj, which
-  is already cribbed from the GetPackagingOutputs in
-  Microsoft.*.AppxPackage.targets. We're filtering this list down to the dlls,
-  pris and xbfs, because this list _can_ contain directories, which will make
-  the Copy task explode. -->
-
-  <PropertyGroup>
-    <_ContinueOnError Condition="'$(BuildingProject)' == 'true'">true</_ContinueOnError>
-    <_ContinueOnError Condition="'$(BuildingProject)' != 'true'">false</_ContinueOnError>
-  </PropertyGroup>
-
-  <!-- First gather the files... -->
-  <Target Name="MyGetPackagingOutputs" Returns="@(MyPackagingOutputs)">
-    <MSBuild
-      Projects="@(ProjectReferenceWithConfiguration)"
-      Targets="GetPackagingOutputs"
-      BuildInParallel="$(BuildInParallel)"
-      Properties="%(ProjectReferenceWithConfiguration.SetConfiguration); %(ProjectReferenceWithConfiguration.SetPlatform)"
-      Condition="'@(ProjectReferenceWithConfiguration)' != ''
-                 and '%(ProjectReferenceWithConfiguration.BuildReference)' == 'true'
-                 and '%(ProjectReferenceWithConfiguration.ReferenceOutputAssembly)' == 'true'"
-      ContinueOnError="$(_ContinueOnError)">
-      <Output TaskParameter="TargetOutputs" ItemName="_PackagingOutputsFromOtherProjects"/>
-    </MSBuild>
-
-    <ItemGroup>
-      <!-- IMPORTANT: Grab all the xbf files _except_ App.xbf. If that's there, then the tests will hyperexplode. -->
-      <MyPackagingOutputs Include="@(_PackagingOutputsFromOtherProjects)" Condition="'%(Extension)'=='.dll' Or '%(Extension)'=='.pri' Or ('%(Extension)'=='.xbf' And '%(Filename)' != 'App')" />
-    </ItemGroup>
-  </Target>
-
-  <!-- Then copy the files to our outdir -->
-  <Target Name="_LocalTestsCopyDependencies"
-          DependsOnTargets="MyGetPackagingOutputs">
-
-    <Copy SourceFiles="@(MyPackagingOutputs)"
-          SkipUnchangedFiles="true"
-          DestinationFolder="$(OutDir)"
-    />
-  </Target>
-
-</Project>
+﻿<?xml version="1.0" encoding="utf-8"?>
+<Project DefaultTargets="Build" ToolsVersion="14.0" xmlns="http://schemas.microsoft.com/developer/msbuild/2003">
+  <PropertyGroup>
+    <ProjectGuid>{CA5CAD1A-b11c-4ddb-a4fe-c3afae9b5506}</ProjectGuid>
+    <Keyword>Win32Proj</Keyword>
+    <RootNamespace>TerminalAppLocalTests</RootNamespace>
+    <ProjectName>LocalTests_TerminalApp</ProjectName>
+    <TargetName>TerminalApp.LocalTests</TargetName>
+    <ConfigurationType>DynamicLibrary</ConfigurationType>
+    <WindowsTargetPlatformMinVersion>10.0.18362.0</WindowsTargetPlatformMinVersion>
+    <WindowsTargetPlatformVersion>10.0.18362.0</WindowsTargetPlatformVersion>
+    <!-- We'll manage our own OutDir/IntDir -->
+    <NoOutputRedirection>true</NoOutputRedirection>
+  </PropertyGroup>
+
+  <PropertyGroup>
+  <!-- Manually change our outdir to be in a subdirectory. We don't really want
+    to put our output in the bin root, because if we do, we'll copy
+    TerminalApp.winmd to the bin root, and then every subsequent mdmerge step
+    (in _any_ cppwinrt project) will automatically try to pick up
+    TerminalApp.winmd as a dependency (which is just wrong). This MUST be done
+    before importing common.build.pre.props -->
+    <OutDir>$(SolutionDir)bin\$(Platform)\$(Configuration)\$(ProjectName)\</OutDir>
+    <IntDir>$(SolutionDir)obj\$(Platform)\$(Configuration)\$(ProjectName)\</IntDir>
+  </PropertyGroup>
+
+  <Import Project="$(SolutionDir)\common.openconsole.props" Condition="'$(OpenConsoleDir)'==''" />
+  <Import Project="$(OpenConsoleDir)\src\cppwinrt.build.pre.props" />
+
+  <!-- ========================= Headers ======================== -->
+  <ItemGroup>
+    <ClInclude Include="pch.h" />
+    <ClInclude Include="JsonTestClass.h" />
+    <ClInclude Include="CppWinrtTailored.h" />
+  </ItemGroup>
+
+  <!-- ========================= Cpp Files ======================== -->
+  <ItemGroup>
+    <ClCompile Include="SettingsTests.cpp" />
+    <ClCompile Include="ProfileTests.cpp" />
+    <ClCompile Include="ColorSchemeTests.cpp" />
+    <ClCompile Include="KeyBindingsTests.cpp" />
+    <ClCompile Include="TabTests.cpp" />
+    <ClCompile Include="pch.cpp">
+      <PrecompiledHeader>Create</PrecompiledHeader>
+    </ClCompile>
+    <!-- You _NEED_ to include this file and the jsoncpp IncludePath (below) if
+    you want to use jsoncpp -->
+    <ClCompile Include="$(OpenConsoleDir)\dep\jsoncpp\jsoncpp.cpp">
+      <PrecompiledHeader>NotUsing</PrecompiledHeader>
+    </ClCompile>
+  </ItemGroup>
+
+  <!-- ========================= Project References ======================== -->
+  <ItemGroup>
+    <ProjectReference Include="$(OpenConsoleDir)\src\cascadia\TerminalApp\lib\TerminalAppLib.vcxproj" />
+    <ProjectReference Include="$(OpenConsoleDir)\src\types\lib\types.vcxproj" />
+
+    <!-- If you don't reference these projects here, the
+    _ConsoleGenerateAdditionalWinmdManifests step won't gather the winmd's -->
+    <ProjectReference Include="$(OpenConsoleDir)src\cascadia\TerminalSettings\TerminalSettings.vcxproj" />
+    <ProjectReference Include="$(OpenConsoleDir)src\cascadia\TerminalControl\TerminalControl.vcxproj" />
+    <ProjectReference Include="$(OpenConsoleDir)src\cascadia\TerminalConnection\TerminalConnection.vcxproj" />
+    <ProjectReference Include="$(OpenConsoleDir)src\cascadia\TerminalApp\TerminalApp.vcxproj" />
+  </ItemGroup>
+
+  <!-- ========================= Globals ======================== -->
+
+  <!-- ====================== Compiler & Linker Flags ===================== -->
+  <ItemDefinitionGroup>
+    <ClCompile>
+      <AdditionalIncludeDirectories>..;$(OpenConsoleDir)\dep\jsoncpp\json;$(OpenConsoleDir)src\inc;$(OpenConsoleDir)src\inc\test;$(WinRT_IncludePath)\..\cppwinrt\winrt;"$(OpenConsoleDir)\src\cascadia\TerminalApp\lib\Generated Files";%(AdditionalIncludeDirectories)</AdditionalIncludeDirectories>
+      <PrecompiledHeaderFile>pch.h</PrecompiledHeaderFile>
+
+      <!-- Manually disable unreachable code warning, because jconcpp has a ton of that. -->
+      <DisableSpecificWarnings>4702;%(DisableSpecificWarnings)</DisableSpecificWarnings>
+    </ClCompile>
+    <Link>
+      <AdditionalDependencies>onecoreuap.lib;%(AdditionalDependencies)</AdditionalDependencies>
+    </Link>
+  </ItemDefinitionGroup>
+
+  <PropertyGroup>
+    <GenerateManifest>true</GenerateManifest>
+    <EmbedManifest>true</EmbedManifest>
+  </PropertyGroup>
+
+  <!-- Careful reordering these. Some default props (contained in these files) are order sensitive. -->
+  <Import Project="$(OpenConsoleDir)src\common.build.post.props" />
+  <Import Project="$(OpenConsoleDir)src\common.build.tests.props" />
+
+  <PropertyGroup>
+    <_CppWinrtBinRoot>&quot;$(OpenConsoleDir)$(Platform)\$(Configuration)\&quot;</_CppWinrtBinRoot>
+    <!-- From Microsoft.UI.Xaml.targets -->
+    <Native-Platform Condition="'$(Platform)' == 'Win32'">x86</Native-Platform>
+    <Native-Platform Condition="'$(Platform)' != 'Win32'">$(Platform)</Native-Platform>
+    <_MUXBinRoot>&quot;$(OpenConsoleDir)packages\Microsoft.UI.Xaml.2.2.191203001-prerelease\runtimes\win10-$(Native-Platform)\native\&quot;</_MUXBinRoot>
+  </PropertyGroup>
+
+<!-- We actually can just straight up reference MUX here, it's fine -->
+  <Import Project="..\..\..\packages\Microsoft.UI.Xaml.2.2.191203001-prerelease\build\native\Microsoft.UI.Xaml.targets" Condition="Exists('..\..\..\packages\Microsoft.UI.Xaml.2.2.191203001-prerelease\build\native\Microsoft.UI.Xaml.targets')" />
+  <Import Project="..\..\..\packages\Microsoft.Toolkit.Win32.UI.XamlApplication.6.0.0\build\native\Microsoft.Toolkit.Win32.UI.XamlApplication.targets" Condition="Exists('..\..\..\packages\Microsoft.Toolkit.Win32.UI.XamlApplication.6.0.0\build\native\Microsoft.Toolkit.Win32.UI.XamlApplication.targets')" />
+
+  <!-- This project will generate individual sxs manifests for each of our winrt libraries -->
+  <Import Project="$(OpenConsoleDir)\build\rules\GenerateSxsManifestsFromWinmds.targets" />
+
+  <!-- This is important: actually add the _LocalTestsGenerateCombinedManifests
+    target to the list of targets to run. -->
+  <PropertyGroup>
+    <BeforeLinkTargets Condition="'$(WindowsTargetPlatformVersion)' &gt;= '10.0.18362.0'">
+      $(BeforeLinkTargets);
+      _LocalTestsGenerateCombinedManifests;
+      _LocalTestsBuildAppxManifest;
+      _LocalTestsCopyDependencies;
+    </BeforeLinkTargets>
+  </PropertyGroup>
+
+  <!-- Step 1: Combine all our SxS manifests into a single SxS manifest. TAEF
+  needs us to specify a single activation context at runtime, so we need a
+  single file with all our types in it.-->
+  <Target Name="_LocalTestsGenerateCombinedManifests"
+          Inputs="@(_ConsoleWinmdManifest)"
+          Outputs="$(OutDir)$(TargetName).manifest"
+          DependsOnTargets="_ConsoleGenerateAdditionalWinmdManifests">
+
+    <Exec Command="mt.exe -manifest @(_ConsoleWinmdManifest, ' -manifest ') -out:$(OutDir)$(TargetName).manifest" />
+  </Target>
+
+  <!-- Step 2: Take our combined SxS manifest, and use it to build an
+  Appxmanifest.xml. We'll use the Appxmanifest.prototype.xml in this project's
+  directory as a base, and the script will tak all our activatableClasses and
+  turn them into appxmanifest-compatible Extensions -->
+  <Target Name="_LocalTestsBuildAppxManifest"
+          Inputs="$(OutDir)$(TargetName).manifest"
+          Outputs="$(OutDir)$(TargetName).AppxManifest.xml"
+          DependsOnTargets="_LocalTestsGenerateCombinedManifests">
+
+    <Exec Command="powershell.exe -noprofile –ExecutionPolicy Unrestricted $(OpenConsoleDir)\tools\GenerateAppxFromManifest.ps1 -SxSManifest $(OutDir)$(TargetName).manifest -AppxManifestPrototype $(TargetName).AppxManifest.prototype.xml -OutPath $(OutDir)$(TargetName).AppxManifest.xml" />
+
+  </Target>
+
+  <!-- Step 3: Manually copy all our dependent DLLs into our OutDir. For SxS
+  activation to work, they all need to be in the same directory as our test dll.
+  This is using code that's heavliy cribbed from WindowsTerminal.vcxproj, which
+  is already cribbed from the GetPackagingOutputs in
+  Microsoft.*.AppxPackage.targets. We're filtering this list down to the dlls,
+  pris and xbfs, because this list _can_ contain directories, which will make
+  the Copy task explode. -->
+
+  <PropertyGroup>
+    <_ContinueOnError Condition="'$(BuildingProject)' == 'true'">true</_ContinueOnError>
+    <_ContinueOnError Condition="'$(BuildingProject)' != 'true'">false</_ContinueOnError>
+  </PropertyGroup>
+
+  <!-- First gather the files... -->
+  <Target Name="MyGetPackagingOutputs" Returns="@(MyPackagingOutputs)">
+    <MSBuild
+      Projects="@(ProjectReferenceWithConfiguration)"
+      Targets="GetPackagingOutputs"
+      BuildInParallel="$(BuildInParallel)"
+      Properties="%(ProjectReferenceWithConfiguration.SetConfiguration); %(ProjectReferenceWithConfiguration.SetPlatform)"
+      Condition="'@(ProjectReferenceWithConfiguration)' != ''
+                 and '%(ProjectReferenceWithConfiguration.BuildReference)' == 'true'
+                 and '%(ProjectReferenceWithConfiguration.ReferenceOutputAssembly)' == 'true'"
+      ContinueOnError="$(_ContinueOnError)">
+      <Output TaskParameter="TargetOutputs" ItemName="_PackagingOutputsFromOtherProjects"/>
+    </MSBuild>
+
+    <ItemGroup>
+      <!-- IMPORTANT: Grab all the xbf files _except_ App.xbf. If that's there, then the tests will hyperexplode. -->
+      <MyPackagingOutputs Include="@(_PackagingOutputsFromOtherProjects)" Condition="'%(Extension)'=='.dll' Or '%(Extension)'=='.pri' Or ('%(Extension)'=='.xbf' And '%(Filename)' != 'App')" />
+    </ItemGroup>
+  </Target>
+
+  <!-- Then copy the files to our outdir -->
+  <Target Name="_LocalTestsCopyDependencies"
+          DependsOnTargets="MyGetPackagingOutputs">
+
+    <Copy SourceFiles="@(MyPackagingOutputs)"
+          SkipUnchangedFiles="true"
+          DestinationFolder="$(OutDir)"
+    />
+  </Target>
+
+</Project>