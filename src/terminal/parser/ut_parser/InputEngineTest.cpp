--- conflicted
+++ resolved
@@ -1,1132 +1,1109 @@
-// Copyright (c) Microsoft Corporation.
-// Licensed under the MIT license.
-
-#include "precomp.h"
-#include "WexTestClass.h"
-#include "../../inc/consoletaeftemplates.hpp"
-
-#include "stateMachine.hpp"
-#include "InputStateMachineEngine.hpp"
-#include "../input/terminalInput.hpp"
-#include "../../inc/unicode.hpp"
-#include "../../types/inc/convert.hpp"
-
-#include <vector>
-#include <functional>
-#include <sstream>
-#include <string>
-#include <algorithm>
-
-#ifdef BUILD_ONECORE_INTERACTIVITY
-#include "../../../interactivity/inc/VtApiRedirection.hpp"
-#endif
-
-using namespace WEX::Common;
-using namespace WEX::Logging;
-using namespace WEX::TestExecution;
-
-namespace Microsoft
-{
-    namespace Console
-    {
-        namespace VirtualTerminal
-        {
-            class InputEngineTest;
-            class TestInteractDispatch;
-        };
-    };
-};
-using namespace Microsoft::Console::VirtualTerminal;
-
-bool IsShiftPressed(const DWORD modifierState)
-{
-    return WI_IsFlagSet(modifierState, SHIFT_PRESSED);
-}
-
-bool IsAltPressed(const DWORD modifierState)
-{
-    return WI_IsAnyFlagSet(modifierState, LEFT_ALT_PRESSED | RIGHT_ALT_PRESSED);
-}
-
-bool IsCtrlPressed(const DWORD modifierState)
-{
-    return WI_IsAnyFlagSet(modifierState, LEFT_CTRL_PRESSED | RIGHT_CTRL_PRESSED);
-}
-
-bool ModifiersEquivalent(DWORD a, DWORD b)
-{
-    bool fShift = IsShiftPressed(a) == IsShiftPressed(b);
-    bool fAlt = IsAltPressed(a) == IsAltPressed(b);
-    bool fCtrl = IsCtrlPressed(a) == IsCtrlPressed(b);
-    return fShift && fCtrl && fAlt;
-}
-
-class TestState
-{
-public:
-    TestState() :
-        vExpectedInput{},
-        _stateMachine{ nullptr },
-        _expectedToCallWindowManipulation{ false },
-        _expectSendCtrlC{ false },
-        _expectCursorPosition{ false },
-        _expectedCursor{ -1, -1 },
-        _expectedWindowManipulation{ DispatchTypes::WindowManipulationType::Invalid },
-        _expectedCParams{ 0 }
-    {
-        std::fill_n(_expectedParams, ARRAYSIZE(_expectedParams), gsl::narrow<short>(0));
-    }
-
-    void RoundtripTerminalInputCallback(_In_ std::deque<std::unique_ptr<IInputEvent>>& inEvents)
-    {
-        // Take all the characters out of the input records here, and put them into
-        //  the input state machine.
-        auto inputRecords = IInputEvent::ToInputRecords(inEvents);
-        std::wstring vtseq = L"";
-        for (auto& inRec : inputRecords)
-        {
-            VERIFY_ARE_EQUAL(KEY_EVENT, inRec.EventType);
-            if (inRec.Event.KeyEvent.bKeyDown)
-            {
-                vtseq += &inRec.Event.KeyEvent.uChar.UnicodeChar;
-            }
-        }
-        Log::Comment(
-            NoThrowString().Format(L"\tvtseq: \"%s\"(%zu)", vtseq.c_str(), vtseq.length()));
-
-        _stateMachine->ProcessString(vtseq);
-        Log::Comment(L"String processed");
-    }
-
-    void TestInputCallback(std::deque<std::unique_ptr<IInputEvent>>& inEvents)
-    {
-        auto records = IInputEvent::ToInputRecords(inEvents);
-        VERIFY_ARE_EQUAL((size_t)1, vExpectedInput.size());
-
-        bool foundEqual = false;
-        INPUT_RECORD irExpected = vExpectedInput.back();
-
-        Log::Comment(
-            NoThrowString().Format(L"\texpected:\t") +
-            VerifyOutputTraits<INPUT_RECORD>::ToString(irExpected));
-
-        // Look for an equivalent input record.
-        // Differences between left and right modifiers are ignored, as long as one is pressed.
-        // There may be other keypresses, eg. modifier keypresses, those are ignored.
-        for (auto& inRec : records)
-        {
-            Log::Comment(
-                NoThrowString().Format(L"\tActual  :\t") +
-                VerifyOutputTraits<INPUT_RECORD>::ToString(inRec));
-
-            bool areEqual =
-                (irExpected.EventType == inRec.EventType) &&
-                (irExpected.Event.KeyEvent.bKeyDown == inRec.Event.KeyEvent.bKeyDown) &&
-                (irExpected.Event.KeyEvent.wRepeatCount == inRec.Event.KeyEvent.wRepeatCount) &&
-                (irExpected.Event.KeyEvent.uChar.UnicodeChar == inRec.Event.KeyEvent.uChar.UnicodeChar) &&
-                ModifiersEquivalent(irExpected.Event.KeyEvent.dwControlKeyState, inRec.Event.KeyEvent.dwControlKeyState);
-
-            foundEqual |= areEqual;
-            if (areEqual)
-            {
-                Log::Comment(L"\t\tFound Match");
-            }
-        }
-
-        VERIFY_IS_TRUE(foundEqual);
-        vExpectedInput.clear();
-    }
-
-    void TestInputStringCallback(std::deque<std::unique_ptr<IInputEvent>>& inEvents)
-    {
-        auto records = IInputEvent::ToInputRecords(inEvents);
-
-        for (auto expected : vExpectedInput)
-        {
-            Log::Comment(
-                NoThrowString().Format(L"\texpected:\t") +
-                VerifyOutputTraits<INPUT_RECORD>::ToString(expected));
-        }
-
-        INPUT_RECORD irExpected = vExpectedInput.front();
-        Log::Comment(
-            NoThrowString().Format(L"\tLooking for:\t") +
-            VerifyOutputTraits<INPUT_RECORD>::ToString(irExpected));
-
-        // Look for an equivalent input record.
-        // Differences between left and right modifiers are ignored, as long as one is pressed.
-        // There may be other keypresses, eg. modifier keypresses, those are ignored.
-        for (auto& inRec : records)
-        {
-            Log::Comment(
-                NoThrowString().Format(L"\tActual  :\t") +
-                VerifyOutputTraits<INPUT_RECORD>::ToString(inRec));
-
-            bool areEqual =
-                (irExpected.EventType == inRec.EventType) &&
-                (irExpected.Event.KeyEvent.bKeyDown == inRec.Event.KeyEvent.bKeyDown) &&
-                (irExpected.Event.KeyEvent.wRepeatCount == inRec.Event.KeyEvent.wRepeatCount) &&
-                (irExpected.Event.KeyEvent.uChar.UnicodeChar == inRec.Event.KeyEvent.uChar.UnicodeChar) &&
-                ModifiersEquivalent(irExpected.Event.KeyEvent.dwControlKeyState, inRec.Event.KeyEvent.dwControlKeyState);
-
-            if (areEqual)
-            {
-                Log::Comment(L"\t\tFound Match");
-                vExpectedInput.pop_front();
-                if (vExpectedInput.size() > 0)
-                {
-                    irExpected = vExpectedInput.front();
-                    Log::Comment(
-                        NoThrowString().Format(L"\tLooking for:\t") +
-                        VerifyOutputTraits<INPUT_RECORD>::ToString(irExpected));
-                }
-            }
-        }
-        VERIFY_ARE_EQUAL(static_cast<size_t>(0), vExpectedInput.size(), L"Verify we found all the inputs we were expecting");
-        vExpectedInput.clear();
-    }
-
-    std::deque<INPUT_RECORD> vExpectedInput;
-    StateMachine* _stateMachine;
-    bool _expectedToCallWindowManipulation;
-    bool _expectSendCtrlC;
-    bool _expectCursorPosition;
-    COORD _expectedCursor;
-    DispatchTypes::WindowManipulationType _expectedWindowManipulation;
-    unsigned short _expectedParams[16];
-    size_t _expectedCParams;
-};
-
-class Microsoft::Console::VirtualTerminal::InputEngineTest
-{
-    TEST_CLASS(InputEngineTest);
-
-    TestState testState;
-
-    void RoundtripTerminalInputCallback(std::deque<std::unique_ptr<IInputEvent>>& inEvents);
-    void TestInputCallback(std::deque<std::unique_ptr<IInputEvent>>& inEvents);
-    void TestInputStringCallback(std::deque<std::unique_ptr<IInputEvent>>& inEvents);
-    std::wstring GenerateSgrMouseSequence(const InputStateMachineEngine::CsiMouseButtonCodes button,
-                                          const unsigned short modifiers,
-                                          const COORD position,
-                                          const InputStateMachineEngine::CsiEndCodes direction);
-
-    // SGR_PARAMS serves as test input
-    // - the state of the buttons (constructed via InputStateMachineEngine::CsiActionMouseCodes)
-    // - the {x,y} position of the event on the viewport where the top-left is {1,1}
-    // - the direction of the mouse press (constructed via InputStateMachineEngine::CsiEndCodes)
-    typedef std::tuple<InputStateMachineEngine::CsiMouseButtonCodes, unsigned short, COORD, InputStateMachineEngine::CsiEndCodes> SGR_PARAMS;
-
-    // MOUSE_EVENT_PARAMS serves as expected output
-    // - dwButtonState
-    // - dwControlKeyState
-    // - dwMousePosition
-    // - dwEventFlags
-    typedef std::tuple<DWORD, DWORD, COORD, DWORD> MOUSE_EVENT_PARAMS;
-
-    void VerifySGRMouseData(const std::vector<std::tuple<SGR_PARAMS, MOUSE_EVENT_PARAMS>> testData);
-
-    // We need to manually call this at the end of the tests so that we know _which_ tests failed, rather than that the method cleanup failed
-    void VerifyExpectedInputDrained();
-
-    TEST_CLASS_SETUP(ClassSetup)
-    {
-        return true;
-    }
-
-    TEST_CLASS_CLEANUP(ClassCleanup)
-    {
-        return true;
-    }
-
-    TEST_METHOD_SETUP(MethodSetup)
-    {
-        return true;
-    }
-
-    TEST_METHOD(C0Test);
-    TEST_METHOD(AlphanumericTest);
-    TEST_METHOD(RoundTripTest);
-    TEST_METHOD(WindowManipulationTest);
-    TEST_METHOD(NonAsciiTest);
-    TEST_METHOD(CursorPositioningTest);
-    TEST_METHOD(CSICursorBackTabTest);
-    TEST_METHOD(AltBackspaceTest);
-    TEST_METHOD(AltCtrlDTest);
-    TEST_METHOD(AltIntermediateTest);
-    TEST_METHOD(AltBackspaceEnterTest);
-    TEST_METHOD(SGRMouseTest_ButtonClick);
-    TEST_METHOD(SGRMouseTest_Modifiers);
-    TEST_METHOD(SGRMouseTest_Movement);
-
-    friend class TestInteractDispatch;
-};
-
-void InputEngineTest::VerifyExpectedInputDrained()
-{
-    if (!testState.vExpectedInput.empty())
-    {
-        for (const auto& exp : testState.vExpectedInput)
-        {
-            switch (exp.EventType)
-            {
-            case KEY_EVENT:
-                Log::Error(NoThrowString().Format(L"EXPECTED INPUT NEVER RECEIVED: KEY_EVENT"));
-                break;
-            case MOUSE_EVENT:
-                Log::Error(NoThrowString().Format(L"EXPECTED INPUT NEVER RECEIVED: MOUSE_EVENT"));
-                break;
-            case WINDOW_BUFFER_SIZE_EVENT:
-                Log::Error(NoThrowString().Format(L"EXPECTED INPUT NEVER RECEIVED: WINDOW_BUFFER_SIZE_EVENT"));
-                break;
-            case MENU_EVENT:
-                Log::Error(NoThrowString().Format(L"EXPECTED INPUT NEVER RECEIVED: MENU_EVENT"));
-                break;
-            case FOCUS_EVENT:
-                Log::Error(NoThrowString().Format(L"EXPECTED INPUT NEVER RECEIVED: FOCUS_EVENT"));
-                break;
-            default:
-                Log::Error(NoThrowString().Format(L"EXPECTED INPUT NEVER RECEIVED: UNKNOWN TYPE"));
-                break;
-            }
-        }
-        VERIFY_FAIL(L"there should be no remaining un-drained expected input");
-        testState.vExpectedInput.clear();
-    }
-}
-
-class Microsoft::Console::VirtualTerminal::TestInteractDispatch final : public IInteractDispatch
-{
-public:
-    TestInteractDispatch(_In_ std::function<void(std::deque<std::unique_ptr<IInputEvent>>&)> pfn,
-                         _In_ TestState* testState);
-    virtual bool WriteInput(_In_ std::deque<std::unique_ptr<IInputEvent>>& inputEvents) override;
-    virtual bool WriteCtrlC() override;
-    virtual bool WindowManipulation(const DispatchTypes::WindowManipulationType function,
-                                    const std::basic_string_view<size_t> parameters) override; // DTTERM_WindowManipulation
-    virtual bool WriteString(const std::wstring_view string) override;
-
-    virtual bool MoveCursor(const size_t row,
-                            const size_t col) override;
-
-private:
-    std::function<void(std::deque<std::unique_ptr<IInputEvent>>&)> _pfnWriteInputCallback;
-    TestState* _testState; // non-ownership pointer
-};
-
-TestInteractDispatch::TestInteractDispatch(_In_ std::function<void(std::deque<std::unique_ptr<IInputEvent>>&)> pfn,
-                                           _In_ TestState* testState) :
-    _pfnWriteInputCallback(pfn),
-    _testState(testState)
-{
-}
-
-bool TestInteractDispatch::WriteInput(_In_ std::deque<std::unique_ptr<IInputEvent>>& inputEvents)
-{
-    _pfnWriteInputCallback(inputEvents);
-    return true;
-}
-
-bool TestInteractDispatch::WriteCtrlC()
-{
-    VERIFY_IS_TRUE(_testState->_expectSendCtrlC);
-    KeyEvent key = KeyEvent(true, 1, 'C', 0, UNICODE_ETX, LEFT_CTRL_PRESSED);
-    std::deque<std::unique_ptr<IInputEvent>> inputEvents;
-    inputEvents.push_back(std::make_unique<KeyEvent>(key));
-    return WriteInput(inputEvents);
-}
-
-bool TestInteractDispatch::WindowManipulation(const DispatchTypes::WindowManipulationType function,
-                                              const std::basic_string_view<size_t> parameters)
-{
-    VERIFY_ARE_EQUAL(true, _testState->_expectedToCallWindowManipulation);
-    VERIFY_ARE_EQUAL(_testState->_expectedWindowManipulation, function);
-    for (size_t i = 0; i < parameters.size(); i++)
-    {
-        unsigned short actual;
-        VERIFY_SUCCEEDED(SizeTToUShort(parameters.at(i), &actual));
-        VERIFY_ARE_EQUAL(_testState->_expectedParams[i], actual);
-    }
-    return true;
-}
-
-bool TestInteractDispatch::WriteString(const std::wstring_view string)
-{
-    std::deque<std::unique_ptr<IInputEvent>> keyEvents;
-
-    for (const auto& wch : string)
-    {
-        // We're forcing the translation to CP_USA, so that it'll be constant
-        //  regardless of the CP the test is running in
-        std::deque<std::unique_ptr<KeyEvent>> convertedEvents = CharToKeyEvents(wch, CP_USA);
-        std::move(convertedEvents.begin(),
-                  convertedEvents.end(),
-                  std::back_inserter(keyEvents));
-    }
-
-    return WriteInput(keyEvents);
-}
-
-bool TestInteractDispatch::MoveCursor(const size_t row, const size_t col)
-{
-    VERIFY_IS_TRUE(_testState->_expectCursorPosition);
-    COORD received = { static_cast<short>(col), static_cast<short>(row) };
-    VERIFY_ARE_EQUAL(_testState->_expectedCursor, received);
-    return true;
-}
-
-void InputEngineTest::C0Test()
-{
-    auto pfn = std::bind(&TestState::TestInputCallback, &testState, std::placeholders::_1);
-
-    auto dispatch = std::make_unique<TestInteractDispatch>(pfn, &testState);
-    auto inputEngine = std::make_unique<InputStateMachineEngine>(std::move(dispatch));
-    auto _stateMachine = std::make_unique<StateMachine>(std::move(inputEngine));
-    VERIFY_IS_NOT_NULL(_stateMachine);
-    testState._stateMachine = _stateMachine.get();
-
-    Log::Comment(L"Sending 0x0-0x19 to parser to make sure they're translated correctly back to C-key");
-    DisableVerifyExceptions disable;
-    for (wchar_t wch = '\x0'; wch < '\x20'; wch++)
-    {
-        std::wstring inputSeq = std::wstring(&wch, 1);
-        // In general, he actual key that we're going to generate for a C0 char
-        //      is char+0x40 and with ctrl pressed.
-        wchar_t expectedWch = wch + 0x40;
-        bool writeCtrl = true;
-        // These two are weird exceptional cases.
-        switch (wch)
-        {
-        case L'\r': // Enter
-            expectedWch = wch;
-            writeCtrl = false;
-            break;
-        case L'\x1b': // Escape
-            expectedWch = wch;
-            writeCtrl = false;
-            break;
-        case L'\t': // Tab
-            writeCtrl = false;
-            break;
-        case L'\b': // backspace
-            wch = '\x7f';
-            expectedWch = '\x7f';
-            break;
-        }
-
-        short keyscan = VkKeyScanW(expectedWch);
-        short vkey = keyscan & 0xff;
-        short keyscanModifiers = (keyscan >> 8) & 0xff;
-        WORD scanCode = (WORD)MapVirtualKeyW(vkey, MAPVK_VK_TO_VSC);
-
-        DWORD dwModifierState = 0;
-        if (writeCtrl)
-        {
-            dwModifierState = WI_SetFlag(dwModifierState, LEFT_CTRL_PRESSED);
-        }
-        // If we need to press shift for this key, but not on alphabetical chars
-        //  Eg simulating C-z, not C-S-z.
-        if (WI_IsFlagSet(keyscanModifiers, 1) && (expectedWch < L'A' || expectedWch > L'Z'))
-        {
-            dwModifierState = WI_SetFlag(dwModifierState, SHIFT_PRESSED);
-        }
-
-        // Just make sure we write the same thing telnetd did:
-        if (wch == UNICODE_ETX)
-        {
-            Log::Comment(NoThrowString().Format(
-                L"We used to expect 0x%x, 0x%x, 0x%x, 0x%x here",
-                vkey,
-                scanCode,
-                wch,
-                dwModifierState));
-            vkey = 'C';
-            scanCode = 0;
-            wch = UNICODE_ETX;
-            dwModifierState = LEFT_CTRL_PRESSED;
-            Log::Comment(NoThrowString().Format(
-                L"Now we expect 0x%x, 0x%x, 0x%x, 0x%x here",
-                vkey,
-                scanCode,
-                wch,
-                dwModifierState));
-            testState._expectSendCtrlC = true;
-        }
-        else
-        {
-            testState._expectSendCtrlC = false;
-        }
-
-        Log::Comment(NoThrowString().Format(L"Testing char 0x%x", wch));
-        Log::Comment(NoThrowString().Format(L"Input Sequence=\"%s\"", inputSeq.c_str()));
-
-        INPUT_RECORD inputRec;
-
-        inputRec.EventType = KEY_EVENT;
-        inputRec.Event.KeyEvent.bKeyDown = TRUE;
-        inputRec.Event.KeyEvent.dwControlKeyState = dwModifierState;
-        inputRec.Event.KeyEvent.wRepeatCount = 1;
-        inputRec.Event.KeyEvent.wVirtualKeyCode = vkey;
-        inputRec.Event.KeyEvent.wVirtualScanCode = scanCode;
-        inputRec.Event.KeyEvent.uChar.UnicodeChar = wch;
-
-        testState.vExpectedInput.push_back(inputRec);
-
-        _stateMachine->ProcessString(inputSeq);
-    }
-    VerifyExpectedInputDrained();
-}
-
-void InputEngineTest::AlphanumericTest()
-{
-    auto pfn = std::bind(&TestState::TestInputCallback, &testState, std::placeholders::_1);
-    auto dispatch = std::make_unique<TestInteractDispatch>(pfn, &testState);
-    auto inputEngine = std::make_unique<InputStateMachineEngine>(std::move(dispatch));
-    auto _stateMachine = std::make_unique<StateMachine>(std::move(inputEngine));
-    VERIFY_IS_NOT_NULL(_stateMachine);
-    testState._stateMachine = _stateMachine.get();
-
-    Log::Comment(L"Sending every printable ASCII character");
-    DisableVerifyExceptions disable;
-    for (wchar_t wch = '\x20'; wch < '\x7f'; wch++)
-    {
-        std::wstring inputSeq = std::wstring(&wch, 1);
-
-        short keyscan = VkKeyScanW(wch);
-        short vkey = keyscan & 0xff;
-        WORD scanCode = (wchar_t)MapVirtualKeyW(vkey, MAPVK_VK_TO_VSC);
-
-        short keyscanModifiers = (keyscan >> 8) & 0xff;
-        // Because of course, these are not the same flags.
-        DWORD dwModifierState = 0 |
-                                (WI_IsFlagSet(keyscanModifiers, 1) ? SHIFT_PRESSED : 0) |
-                                (WI_IsFlagSet(keyscanModifiers, 2) ? LEFT_CTRL_PRESSED : 0) |
-                                (WI_IsFlagSet(keyscanModifiers, 4) ? LEFT_ALT_PRESSED : 0);
-
-        Log::Comment(NoThrowString().Format(L"Testing char 0x%x", wch));
-        Log::Comment(NoThrowString().Format(L"Input Sequence=\"%s\"", inputSeq.c_str()));
-
-        INPUT_RECORD inputRec;
-        inputRec.EventType = KEY_EVENT;
-        inputRec.Event.KeyEvent.bKeyDown = TRUE;
-        inputRec.Event.KeyEvent.dwControlKeyState = dwModifierState;
-        inputRec.Event.KeyEvent.wRepeatCount = 1;
-        inputRec.Event.KeyEvent.wVirtualKeyCode = vkey;
-        inputRec.Event.KeyEvent.wVirtualScanCode = scanCode;
-        inputRec.Event.KeyEvent.uChar.UnicodeChar = wch;
-
-        testState.vExpectedInput.push_back(inputRec);
-
-        _stateMachine->ProcessString(inputSeq);
-    }
-    VerifyExpectedInputDrained();
-}
-
-void InputEngineTest::RoundTripTest()
-{
-    auto pfn = std::bind(&TestState::TestInputCallback, &testState, std::placeholders::_1);
-<<<<<<< HEAD
-
-    auto inputEngine = std::make_unique<InputStateMachineEngine>(new TestInteractDispatch(pfn, &testState));
-    auto _stateMachine = std::make_unique<StateMachine>(inputEngine.release());
-=======
-    auto dispatch = std::make_unique<TestInteractDispatch>(pfn, &testState);
-    auto inputEngine = std::make_unique<InputStateMachineEngine>(std::move(dispatch));
-    auto _stateMachine = std::make_unique<StateMachine>(std::move(inputEngine));
->>>>>>> 685720a7
-    VERIFY_IS_NOT_NULL(_stateMachine);
-    testState._stateMachine = _stateMachine.get();
-
-    // Send Every VKEY through the TerminalInput module, then take the char's
-    //   from the generated INPUT_RECORDs and put them through the InputEngine.
-    // The VKEY sequence it writes out should be the same as the original.
-
-    auto pfn2 = std::bind(&TestState::RoundtripTerminalInputCallback, &testState, std::placeholders::_1);
-    TerminalInput terminalInput{ pfn2 };
-
-    for (BYTE vkey = 0; vkey < BYTE_MAX; vkey++)
-    {
-        wchar_t wch = (wchar_t)MapVirtualKeyW(vkey, MAPVK_VK_TO_CHAR);
-        WORD scanCode = (wchar_t)MapVirtualKeyW(vkey, MAPVK_VK_TO_VSC);
-
-        unsigned int uiActualKeystate = 0;
-
-        // Couple of exceptional cases here:
-        if (vkey >= 'A' && vkey <= 'Z')
-        {
-            // A-Z need shift pressed in addition to the 'a'-'z' chars.
-            uiActualKeystate = WI_SetFlag(uiActualKeystate, SHIFT_PRESSED);
-        }
-        else if (vkey == VK_CANCEL || vkey == VK_PAUSE)
-        {
-            uiActualKeystate = WI_SetFlag(uiActualKeystate, LEFT_CTRL_PRESSED);
-        }
-
-        if (vkey == UNICODE_ETX)
-        {
-            testState._expectSendCtrlC = true;
-        }
-
-        INPUT_RECORD irTest = { 0 };
-        irTest.EventType = KEY_EVENT;
-        irTest.Event.KeyEvent.dwControlKeyState = uiActualKeystate;
-        irTest.Event.KeyEvent.wRepeatCount = 1;
-        irTest.Event.KeyEvent.wVirtualKeyCode = vkey;
-        irTest.Event.KeyEvent.bKeyDown = TRUE;
-        irTest.Event.KeyEvent.uChar.UnicodeChar = wch;
-        irTest.Event.KeyEvent.wVirtualScanCode = scanCode;
-
-        Log::Comment(
-            NoThrowString().Format(L"Expecting::   ") +
-            VerifyOutputTraits<INPUT_RECORD>::ToString(irTest));
-
-        testState.vExpectedInput.clear();
-        testState.vExpectedInput.push_back(irTest);
-
-        auto inputKey = IInputEvent::Create(irTest);
-        terminalInput.HandleKey(inputKey.get());
-    }
-
-    // TODO CARLOS: This test fails. I should probably file an issue to track this or fix it now...
-    //              Yeah... I'm just gonna file an issue.
-    //VerifyExpectedInputDrained();
-}
-
-void InputEngineTest::WindowManipulationTest()
-{
-    auto pfn = std::bind(&TestState::TestInputCallback, &testState, std::placeholders::_1);
-    auto dispatch = std::make_unique<TestInteractDispatch>(pfn, &testState);
-    auto inputEngine = std::make_unique<InputStateMachineEngine>(std::move(dispatch));
-    auto _stateMachine = std::make_unique<StateMachine>(std::move(inputEngine));
-    VERIFY_IS_NOT_NULL(_stateMachine.get());
-    testState._stateMachine = _stateMachine.get();
-
-    Log::Comment(NoThrowString().Format(
-        L"Try sending a bunch of Window Manipulation sequences. "
-        L"Only the valid ones should call the "
-        L"TestInteractDispatch::WindowManipulation callback."));
-
-    bool fValidType = false;
-
-    const unsigned short param1 = 123;
-    const unsigned short param2 = 456;
-    const wchar_t* const wszParam1 = L"123";
-    const wchar_t* const wszParam2 = L"456";
-
-    for (unsigned int i = 0; i < static_cast<unsigned int>(BYTE_MAX); i++)
-    {
-        if (i == DispatchTypes::WindowManipulationType::ResizeWindowInCharacters)
-        {
-            fValidType = true;
-        }
-
-        std::wstringstream seqBuilder;
-        seqBuilder << L"\x1b[" << i;
-
-        if (i == DispatchTypes::WindowManipulationType::ResizeWindowInCharacters)
-        {
-            // We need to build the string with the params as strings for some reason -
-            //      x86 would implicitly convert them to chars (eg 123 -> '{')
-            //      before appending them to the string
-            seqBuilder << L";" << wszParam1 << L";" << wszParam2;
-
-            testState._expectedToCallWindowManipulation = true;
-            testState._expectedCParams = 2;
-            testState._expectedParams[0] = param1;
-            testState._expectedParams[1] = param2;
-            testState._expectedWindowManipulation = static_cast<DispatchTypes::WindowManipulationType>(i);
-        }
-        else if (i == DispatchTypes::WindowManipulationType::RefreshWindow)
-        {
-            // refresh window doesn't expect any params.
-
-            testState._expectedToCallWindowManipulation = true;
-            testState._expectedCParams = 0;
-            testState._expectedWindowManipulation = static_cast<DispatchTypes::WindowManipulationType>(i);
-        }
-        else
-        {
-            testState._expectedToCallWindowManipulation = false;
-            testState._expectedCParams = 0;
-            testState._expectedWindowManipulation = DispatchTypes::WindowManipulationType::Invalid;
-        }
-        seqBuilder << L"t";
-        std::wstring seq = seqBuilder.str();
-        Log::Comment(NoThrowString().Format(
-            L"Processing \"%s\"", seq.c_str()));
-        _stateMachine->ProcessString(seq);
-    }
-}
-
-void InputEngineTest::NonAsciiTest()
-{
-    auto pfn = std::bind(&TestState::TestInputStringCallback, &testState, std::placeholders::_1);
-    auto dispatch = std::make_unique<TestInteractDispatch>(pfn, &testState);
-    auto inputEngine = std::make_unique<InputStateMachineEngine>(std::move(dispatch));
-    auto _stateMachine = std::make_unique<StateMachine>(std::move(inputEngine));
-    VERIFY_IS_NOT_NULL(_stateMachine.get());
-    testState._stateMachine = _stateMachine.get();
-    Log::Comment(L"Sending various non-ascii strings, and seeing what we get out");
-
-    INPUT_RECORD proto = { 0 };
-    proto.EventType = KEY_EVENT;
-    proto.Event.KeyEvent.dwControlKeyState = 0;
-    proto.Event.KeyEvent.wRepeatCount = 1;
-    proto.Event.KeyEvent.wVirtualKeyCode = 0;
-    proto.Event.KeyEvent.wVirtualScanCode = 0;
-    // Fill these in for each char
-    proto.Event.KeyEvent.bKeyDown = TRUE;
-    proto.Event.KeyEvent.uChar.UnicodeChar = UNICODE_NULL;
-
-    Log::Comment(NoThrowString().Format(
-        L"We're sending utf-16 characters here, because the VtInputThread has "
-        L"already converted the ut8 input to utf16 by the time it calls the state machine."));
-
-    // "Л", UTF-16: 0x041B, utf8: "\xd09b"
-    std::wstring utf8Input = L"\x041B";
-    INPUT_RECORD test = proto;
-    test.Event.KeyEvent.uChar.UnicodeChar = utf8Input[0];
-
-    Log::Comment(NoThrowString().Format(
-        L"Processing \"%s\"", utf8Input.c_str()));
-
-    testState.vExpectedInput.clear();
-    testState.vExpectedInput.push_back(test);
-    test.Event.KeyEvent.bKeyDown = FALSE;
-    testState.vExpectedInput.push_back(test);
-    _stateMachine->ProcessString(utf8Input);
-
-    // "旅", UTF-16: 0x65C5, utf8: "0xE6 0x97 0x85"
-    utf8Input = L"\u65C5";
-    test = proto;
-    test.Event.KeyEvent.uChar.UnicodeChar = utf8Input[0];
-
-    Log::Comment(NoThrowString().Format(
-        L"Processing \"%s\"", utf8Input.c_str()));
-
-    testState.vExpectedInput.clear();
-    testState.vExpectedInput.push_back(test);
-    test.Event.KeyEvent.bKeyDown = FALSE;
-    testState.vExpectedInput.push_back(test);
-<<<<<<< HEAD
-    _stateMachine->ProcessString(&utf8Input[0], utf8Input.length());
-
-    VerifyExpectedInputDrained();
-=======
-    _stateMachine->ProcessString(utf8Input);
->>>>>>> 685720a7
-}
-
-void InputEngineTest::CursorPositioningTest()
-{
-    auto pfn = std::bind(&TestState::TestInputCallback, &testState, std::placeholders::_1);
-
-    auto dispatch = std::make_unique<TestInteractDispatch>(pfn, &testState);
-    VERIFY_IS_NOT_NULL(dispatch.get());
-    auto inputEngine = std::make_unique<InputStateMachineEngine>(std::move(dispatch), true);
-    VERIFY_IS_NOT_NULL(inputEngine.get());
-    auto _stateMachine = std::make_unique<StateMachine>(std::move(inputEngine));
-    VERIFY_IS_NOT_NULL(_stateMachine);
-    testState._stateMachine = _stateMachine.get();
-
-    Log::Comment(NoThrowString().Format(
-        L"Try sending a cursor position response, then send it again. "
-        L"The first time, it should be interpreted as a cursor position. "
-        L"The state machine engine should reset itself to normal operation "
-        L"after that, and treat the second as an F3."));
-
-    std::wstring seq = L"\x1b[1;4R";
-    testState._expectCursorPosition = true;
-    testState._expectedCursor = { 4, 1 };
-
-    Log::Comment(NoThrowString().Format(
-        L"Processing \"%s\"", seq.c_str()));
-    _stateMachine->ProcessString(seq);
-
-    testState._expectCursorPosition = false;
-
-    INPUT_RECORD inputRec;
-    inputRec.EventType = KEY_EVENT;
-    inputRec.Event.KeyEvent.bKeyDown = TRUE;
-    inputRec.Event.KeyEvent.dwControlKeyState = LEFT_ALT_PRESSED | SHIFT_PRESSED;
-    inputRec.Event.KeyEvent.wRepeatCount = 1;
-    inputRec.Event.KeyEvent.wVirtualKeyCode = VK_F3;
-    inputRec.Event.KeyEvent.wVirtualScanCode = static_cast<WORD>(MapVirtualKey(VK_F3, MAPVK_VK_TO_VSC));
-    inputRec.Event.KeyEvent.uChar.UnicodeChar = L'\0';
-
-    testState.vExpectedInput.push_back(inputRec);
-    Log::Comment(NoThrowString().Format(
-        L"Processing \"%s\"", seq.c_str()));
-<<<<<<< HEAD
-    _stateMachine->ProcessString(&seq[0], seq.length());
-
-    VerifyExpectedInputDrained();
-=======
-    _stateMachine->ProcessString(seq);
->>>>>>> 685720a7
-}
-
-void InputEngineTest::CSICursorBackTabTest()
-{
-    auto pfn = std::bind(&TestState::TestInputCallback, &testState, std::placeholders::_1);
-    auto dispatch = std::make_unique<TestInteractDispatch>(pfn, &testState);
-    auto inputEngine = std::make_unique<InputStateMachineEngine>(std::move(dispatch));
-    auto _stateMachine = std::make_unique<StateMachine>(std::move(inputEngine));
-    VERIFY_IS_NOT_NULL(_stateMachine);
-    testState._stateMachine = _stateMachine.get();
-
-    INPUT_RECORD inputRec;
-
-    inputRec.EventType = KEY_EVENT;
-    inputRec.Event.KeyEvent.bKeyDown = TRUE;
-    inputRec.Event.KeyEvent.dwControlKeyState = SHIFT_PRESSED;
-    inputRec.Event.KeyEvent.wRepeatCount = 1;
-    inputRec.Event.KeyEvent.wVirtualKeyCode = VK_TAB;
-    inputRec.Event.KeyEvent.wVirtualScanCode = static_cast<WORD>(MapVirtualKeyW(VK_TAB, MAPVK_VK_TO_VSC));
-    inputRec.Event.KeyEvent.uChar.UnicodeChar = L'\t';
-
-    testState.vExpectedInput.push_back(inputRec);
-
-    const std::wstring seq = L"\x1b[Z";
-    Log::Comment(NoThrowString().Format(
-        L"Processing \"%s\"", seq.c_str()));
-<<<<<<< HEAD
-    _stateMachine->ProcessString(&seq[0], seq.length());
-
-    VerifyExpectedInputDrained();
-=======
-    _stateMachine->ProcessString(seq);
->>>>>>> 685720a7
-}
-
-void InputEngineTest::AltBackspaceTest()
-{
-    auto pfn = std::bind(&TestState::TestInputCallback, &testState, std::placeholders::_1);
-    auto dispatch = std::make_unique<TestInteractDispatch>(pfn, &testState);
-    auto inputEngine = std::make_unique<InputStateMachineEngine>(std::move(dispatch));
-    auto _stateMachine = std::make_unique<StateMachine>(std::move(inputEngine));
-    VERIFY_IS_NOT_NULL(_stateMachine);
-    testState._stateMachine = _stateMachine.get();
-
-    INPUT_RECORD inputRec;
-
-    inputRec.EventType = KEY_EVENT;
-    inputRec.Event.KeyEvent.bKeyDown = TRUE;
-    inputRec.Event.KeyEvent.dwControlKeyState = LEFT_ALT_PRESSED;
-    inputRec.Event.KeyEvent.wRepeatCount = 1;
-    inputRec.Event.KeyEvent.wVirtualKeyCode = VK_BACK;
-    inputRec.Event.KeyEvent.wVirtualScanCode = static_cast<WORD>(MapVirtualKeyW(VK_BACK, MAPVK_VK_TO_VSC));
-    inputRec.Event.KeyEvent.uChar.UnicodeChar = L'\x08';
-
-    testState.vExpectedInput.push_back(inputRec);
-
-    const std::wstring seq = L"\x1b\x7f";
-    Log::Comment(NoThrowString().Format(L"Processing \"\\x1b\\x7f\""));
-    _stateMachine->ProcessString(seq);
-
-    VerifyExpectedInputDrained();
-}
-
-void InputEngineTest::AltCtrlDTest()
-{
-    auto pfn = std::bind(&TestState::TestInputCallback, &testState, std::placeholders::_1);
-    auto dispatch = std::make_unique<TestInteractDispatch>(pfn, &testState);
-    auto inputEngine = std::make_unique<InputStateMachineEngine>(std::move(dispatch));
-    auto _stateMachine = std::make_unique<StateMachine>(std::move(inputEngine));
-    VERIFY_IS_NOT_NULL(_stateMachine);
-    testState._stateMachine = _stateMachine.get();
-
-    INPUT_RECORD inputRec;
-
-    inputRec.EventType = KEY_EVENT;
-    inputRec.Event.KeyEvent.bKeyDown = TRUE;
-    inputRec.Event.KeyEvent.dwControlKeyState = LEFT_ALT_PRESSED | LEFT_CTRL_PRESSED;
-    inputRec.Event.KeyEvent.wRepeatCount = 1;
-    inputRec.Event.KeyEvent.wVirtualKeyCode = 0x44; // D key
-    inputRec.Event.KeyEvent.wVirtualScanCode = static_cast<WORD>(MapVirtualKeyW(0x44, MAPVK_VK_TO_VSC));
-    inputRec.Event.KeyEvent.uChar.UnicodeChar = L'\x04';
-
-    testState.vExpectedInput.push_back(inputRec);
-
-    const std::wstring seq = L"\x1b\x04";
-    Log::Comment(NoThrowString().Format(L"Processing \"\\x1b\\x04\""));
-    _stateMachine->ProcessString(seq);
-
-    VerifyExpectedInputDrained();
-}
-
-void InputEngineTest::AltIntermediateTest()
-{
-    // Tests GH#1209. When we process a alt+key combination where the key just
-    // so happens to be an intermediate character, we should make sure that an
-    // immediately subsequent ctrl character is handled correctly.
-
-    // We'll test this by creating both a TerminalInput and an
-    // InputStateMachine, and piping the KeyEvents generated by the
-    // InputStateMachine into the TerminalInput.
-    std::wstring expectedTranslation{};
-
-    // First create the callback TerminalInput will call - this will be
-    // triggered second, after both the state machine and the TerminalInput have
-    // translated the characters.
-    auto pfnTerminalInputCallback = [&](std::deque<std::unique_ptr<IInputEvent>>& inEvents) {
-        // Get all the characters:
-        std::wstring wstr = L"";
-        for (auto& ev : inEvents)
-        {
-            if (ev->EventType() == InputEventType::KeyEvent)
-            {
-                auto& k = static_cast<KeyEvent&>(*ev);
-                auto wch = k.GetCharData();
-                wstr += wch;
-            }
-        }
-
-        VERIFY_ARE_EQUAL(expectedTranslation, wstr);
-    };
-    TerminalInput terminalInput{ pfnTerminalInputCallback };
-
-    // Create the callback that's fired when the state machine wants to write
-    // input. We'll take the events and put them straight into the
-    // TerminalInput.
-    auto pfnInputStateMachineCallback = [&](std::deque<std::unique_ptr<IInputEvent>>& inEvents) {
-        for (auto& ev : inEvents)
-        {
-            terminalInput.HandleKey(ev.get());
-        }
-    };
-    auto dispatch = std::make_unique<TestInteractDispatch>(pfnInputStateMachineCallback, &testState);
-    auto inputEngine = std::make_unique<InputStateMachineEngine>(std::move(dispatch));
-    auto stateMachine = std::make_unique<StateMachine>(std::move(inputEngine));
-    VERIFY_IS_NOT_NULL(stateMachine);
-    testState._stateMachine = stateMachine.get();
-
-    // Write a Alt+/, Ctrl+e pair to the input engine, then take it's output and
-    // run it through the terminalInput translator. We should get ^[/^E back
-    // out.
-    std::wstring seq = L"\x1b/";
-    expectedTranslation = seq;
-    Log::Comment(NoThrowString().Format(L"Processing \"\\x1b/\""));
-    stateMachine->ProcessString(seq);
-
-    seq = L"\x05"; // 0x05 is ^E
-    expectedTranslation = seq;
-    Log::Comment(NoThrowString().Format(L"Processing \"\\x05\""));
-    stateMachine->ProcessString(seq);
-
-    VerifyExpectedInputDrained();
-}
-
-void InputEngineTest::AltBackspaceEnterTest()
-{
-    // Created as a test for microsoft/terminal#2746. See that issue for mode
-    // details. We're going to send an Alt+Backspace to conpty, followed by an
-    // enter. The enter should be processed as just a single VK_ENTER, not a
-    // alt+enter.
-
-    auto pfn = std::bind(&TestState::TestInputCallback, &testState, std::placeholders::_1);
-    auto dispatch = std::make_unique<TestInteractDispatch>(pfn, &testState);
-    auto inputEngine = std::make_unique<InputStateMachineEngine>(std::move(dispatch));
-    auto _stateMachine = std::make_unique<StateMachine>(std::move(inputEngine));
-    VERIFY_IS_NOT_NULL(_stateMachine);
-    testState._stateMachine = _stateMachine.get();
-
-    INPUT_RECORD inputRec;
-
-    inputRec.EventType = KEY_EVENT;
-    inputRec.Event.KeyEvent.bKeyDown = TRUE;
-    inputRec.Event.KeyEvent.dwControlKeyState = LEFT_ALT_PRESSED;
-    inputRec.Event.KeyEvent.wRepeatCount = 1;
-    inputRec.Event.KeyEvent.wVirtualKeyCode = VK_BACK;
-    inputRec.Event.KeyEvent.wVirtualScanCode = static_cast<WORD>(MapVirtualKeyW(VK_BACK, MAPVK_VK_TO_VSC));
-    inputRec.Event.KeyEvent.uChar.UnicodeChar = L'\x08';
-
-    // First, expect a alt+backspace.
-    testState.vExpectedInput.push_back(inputRec);
-
-    std::wstring seq = L"\x1b\x7f";
-    Log::Comment(NoThrowString().Format(L"Processing \"\\x1b\\x7f\""));
-    _stateMachine->ProcessString(seq);
-
-    // Ensure the state machine has correctly returned to the ground state
-    VERIFY_ARE_EQUAL(StateMachine::VTStates::Ground, _stateMachine->_state);
-
-    inputRec.Event.KeyEvent.wVirtualKeyCode = VK_RETURN;
-    inputRec.Event.KeyEvent.dwControlKeyState = 0;
-    inputRec.Event.KeyEvent.wVirtualScanCode = static_cast<WORD>(MapVirtualKeyW(VK_RETURN, MAPVK_VK_TO_VSC));
-    inputRec.Event.KeyEvent.uChar.UnicodeChar = L'\x0d'; //maybe \xa
-
-    // Then, expect a enter
-    testState.vExpectedInput.push_back(inputRec);
-
-    seq = L"\x0d";
-    Log::Comment(NoThrowString().Format(L"Processing \"\\x0d\""));
-    _stateMachine->ProcessString(seq);
-
-    // Ensure the state machine has correctly returned to the ground state
-    VERIFY_ARE_EQUAL(StateMachine::VTStates::Ground, _stateMachine->_state);
-
-    VerifyExpectedInputDrained();
-}
-
-// Method Description:
-// - Writes an SGR VT sequence based on the necessary parameters
-// Arguments:
-// - button - the state of the buttons (constructed via InputStateMachineEngine::CsiActionMouseCodes)
-// - modifiers - the modifiers for the mouse event (constructed via InputStateMachineEngine::CsiMouseModifierCodes)
-// - position - the {x,y} position of the event on the viewport where the top-left is {1,1}
-// - direction - the direction of the mouse press (constructed via InputStateMachineEngine::CsiEndCodes)
-// Return Value:
-// - the SGR VT sequence
-std::wstring InputEngineTest::GenerateSgrMouseSequence(const InputStateMachineEngine::CsiMouseButtonCodes button,
-                                                       const unsigned short modifiers,
-                                                       const COORD position,
-                                                       const InputStateMachineEngine::CsiEndCodes direction)
-{
-    // we first need to convert "button" and "modifiers" into an 8 bit sequence
-    unsigned int actionCode = 0;
-
-    // button represents the top 2 and bottom 2 bits
-    actionCode |= (button & 0b1100);
-    actionCode = actionCode << 4;
-    actionCode |= (button & 0b0011);
-
-    // modifiers represents the middle 4 bits
-    actionCode |= modifiers;
-
-    return wil::str_printf_failfast<std::wstring>(L"\x1b[<%d;%d;%d%c", static_cast<int>(actionCode), position.X, position.Y, direction);
-}
-
-void InputEngineTest::VerifySGRMouseData(const std::vector<std::tuple<SGR_PARAMS, MOUSE_EVENT_PARAMS>> testData)
-{
-    auto pfn = std::bind(&TestState::TestInputCallback, &testState, std::placeholders::_1);
-
-    auto inputEngine = std::make_unique<InputStateMachineEngine>(new TestInteractDispatch(pfn, &testState));
-    auto _stateMachine = std::make_unique<StateMachine>(inputEngine.release());
-    VERIFY_IS_NOT_NULL(_stateMachine);
-    testState._stateMachine = _stateMachine.get();
-
-    SGR_PARAMS input;
-    MOUSE_EVENT_PARAMS expected;
-    INPUT_RECORD inputRec;
-    for (size_t i = 0; i < testData.size(); i++)
-    {
-        // construct test input
-        input = std::get<0>(testData[i]);
-        const std::wstring seq = GenerateSgrMouseSequence(std::get<0>(input), std::get<1>(input), std::get<2>(input), std::get<3>(input));
-
-        // construct expected result
-        expected = std::get<1>(testData[i]);
-        inputRec.EventType = MOUSE_EVENT;
-        inputRec.Event.MouseEvent.dwButtonState = std::get<0>(expected);
-        inputRec.Event.MouseEvent.dwControlKeyState = std::get<1>(expected);
-        inputRec.Event.MouseEvent.dwMousePosition = std::get<2>(expected);
-        inputRec.Event.MouseEvent.dwEventFlags = std::get<3>(expected);
-
-        testState.vExpectedInput.push_back(inputRec);
-
-        Log::Comment(NoThrowString().Format(L"Processing \"%s\"", seq.c_str()));
-        _stateMachine->ProcessString(&seq[0], seq.length());
-    }
-
-    VerifyExpectedInputDrained();
-}
-
-void InputEngineTest::SGRMouseTest_ButtonClick()
-{
-    // SGR_PARAMS serves as test input
-    // - the state of the buttons (constructed via InputStateMachineEngine::CsiMouseButtonCodes)
-    // - the modifiers for the mouse event (constructed via InputStateMachineEngine::CsiMouseModifierCodes)
-    // - the {x,y} position of the event on the viewport where the top-left is {1,1}
-    // - the direction of the mouse press (constructed via InputStateMachineEngine::CsiEndCodes)
-
-    // MOUSE_EVENT_PARAMS serves as expected output
-    // - dwButtonState
-    // - dwControlKeyState
-    // - dwMousePosition
-    // - dwEventFlags
-
-    // clang-format off
-    // NOTE: The first mouse event has to be considered a MOUSE_MOVED event because it does not have a previous location to keep track of
-    const std::vector<std::tuple<SGR_PARAMS, MOUSE_EVENT_PARAMS>> testData = {
-        //  TEST INPUT                                                                                                                     EXPECTED OUTPUT
-        {   { InputStateMachineEngine::CsiMouseButtonCodes::Left, 0, { 1, 1 }, InputStateMachineEngine::CsiEndCodes::MOUSE_DOWN },         { FROM_LEFT_1ST_BUTTON_PRESSED, 0, { 0, 0 }, 0 } },
-        {   { InputStateMachineEngine::CsiMouseButtonCodes::Left, 0, { 1, 1 }, InputStateMachineEngine::CsiEndCodes::MOUSE_UP },           { 0, 0, { 0, 0 }, 0 } },
-            
-        {   { InputStateMachineEngine::CsiMouseButtonCodes::Middle, 0, { 1, 1 }, InputStateMachineEngine::CsiEndCodes::MOUSE_DOWN },       { FROM_LEFT_2ND_BUTTON_PRESSED, 0, { 0, 0 }, 0 } },
-        {   { InputStateMachineEngine::CsiMouseButtonCodes::Middle, 0, { 1, 1 }, InputStateMachineEngine::CsiEndCodes::MOUSE_UP },         { 0, 0, { 0, 0 }, 0 } },
-            
-        {   { InputStateMachineEngine::CsiMouseButtonCodes::Right, 0, { 1, 1 }, InputStateMachineEngine::CsiEndCodes::MOUSE_DOWN },        { RIGHTMOST_BUTTON_PRESSED, 0, { 0, 0 }, 0 } },
-        {   { InputStateMachineEngine::CsiMouseButtonCodes::Right, 0, { 1, 1 }, InputStateMachineEngine::CsiEndCodes::MOUSE_UP },          { 0, 0, { 0, 0 }, 0 } },
-    };
-    // clang-format on
-
-    VerifySGRMouseData(testData);
-}
-
-void InputEngineTest::SGRMouseTest_Modifiers()
-{
-    // SGR_PARAMS serves as test input
-    // - the state of the buttons (constructed via InputStateMachineEngine::CsiMouseButtonCodes)
-    // - the modifiers for the mouse event (constructed via InputStateMachineEngine::CsiMouseModifierCodes)
-    // - the {x,y} position of the event on the viewport where the top-left is {1,1}
-    // - the direction of the mouse press (constructed via InputStateMachineEngine::CsiEndCodes)
-
-    // MOUSE_EVENT_PARAMS serves as expected output
-    // - dwButtonState
-    // - dwControlKeyState
-    // - dwMousePosition
-    // - dwEventFlags
-
-    // clang-format off
-    // NOTE: The first mouse event has to be considered a MOUSE_MOVED event because it does not have a previous location to keep track of
-    const std::vector<std::tuple<SGR_PARAMS, MOUSE_EVENT_PARAMS>> testData = {
-        //  TEST INPUT                                                                                                                                                                        EXPECTED OUTPUT
-        {   { InputStateMachineEngine::CsiMouseButtonCodes::Left, InputStateMachineEngine::CsiMouseModifierCodes::Shift, { 1, 1 }, InputStateMachineEngine::CsiEndCodes::MOUSE_DOWN },        { FROM_LEFT_1ST_BUTTON_PRESSED, SHIFT_PRESSED, { 0, 0 }, 0 } },
-        {   { InputStateMachineEngine::CsiMouseButtonCodes::Left, InputStateMachineEngine::CsiMouseModifierCodes::Shift, { 1, 1 }, InputStateMachineEngine::CsiEndCodes::MOUSE_UP },          { 0, SHIFT_PRESSED, { 0, 0 }, 0 } },
-            
-        {   { InputStateMachineEngine::CsiMouseButtonCodes::Middle, InputStateMachineEngine::CsiMouseModifierCodes::Meta, { 1, 1 }, InputStateMachineEngine::CsiEndCodes::MOUSE_DOWN },       { FROM_LEFT_2ND_BUTTON_PRESSED, LEFT_ALT_PRESSED, { 0, 0 }, 0 } },
-        {   { InputStateMachineEngine::CsiMouseButtonCodes::Middle, InputStateMachineEngine::CsiMouseModifierCodes::Meta, { 1, 1 }, InputStateMachineEngine::CsiEndCodes::MOUSE_UP },         { 0, LEFT_ALT_PRESSED, { 0, 0 }, 0 } },
-            
-        {   { InputStateMachineEngine::CsiMouseButtonCodes::Right, InputStateMachineEngine::CsiMouseModifierCodes::Ctrl, { 1, 1 }, InputStateMachineEngine::CsiEndCodes::MOUSE_DOWN },        { RIGHTMOST_BUTTON_PRESSED, LEFT_CTRL_PRESSED, { 0, 0 }, 0 } },
-        {   { InputStateMachineEngine::CsiMouseButtonCodes::Right, InputStateMachineEngine::CsiMouseModifierCodes::Ctrl, { 1, 1 }, InputStateMachineEngine::CsiEndCodes::MOUSE_UP },          { 0, LEFT_CTRL_PRESSED, { 0, 0 }, 0 } },
-    };
-    // clang-format on
-
-    VerifySGRMouseData(testData);
-}
-
-void InputEngineTest::SGRMouseTest_Movement()
-{
-    // SGR_PARAMS serves as test input
-    // - the state of the buttons (constructed via InputStateMachineEngine::CsiMouseButtonCodes)
-    // - the modifiers for the mouse event (constructed via InputStateMachineEngine::CsiMouseModifierCodes)
-    // - the {x,y} position of the event on the viewport where the top-left is {1,1}
-    // - the direction of the mouse press (constructed via InputStateMachineEngine::CsiEndCodes)
-
-    // MOUSE_EVENT_PARAMS serves as expected output
-    // - dwButtonState
-    // - dwControlKeyState
-    // - dwMousePosition
-    // - dwEventFlags
-
-    // clang-format off
-    // NOTE: The first mouse event has to be considered a MOUSE_MOVED event because it does not have a previous location to keep track of
-    const std::vector<std::tuple<SGR_PARAMS, MOUSE_EVENT_PARAMS>> testData = {
-        //  TEST INPUT                                                                                                                                                                        EXPECTED OUTPUT
-        {   { InputStateMachineEngine::CsiMouseButtonCodes::Right, 0,                                                    { 1, 1 }, InputStateMachineEngine::CsiEndCodes::MOUSE_DOWN },        { RIGHTMOST_BUTTON_PRESSED, 0, { 0, 0 }, 0 } },
-        {   { InputStateMachineEngine::CsiMouseButtonCodes::Right, InputStateMachineEngine::CsiMouseModifierCodes::Drag, { 1, 2 }, InputStateMachineEngine::CsiEndCodes::MOUSE_DOWN },        { RIGHTMOST_BUTTON_PRESSED, 0, { 0, 1 }, MOUSE_MOVED } },
-        {   { InputStateMachineEngine::CsiMouseButtonCodes::Right, InputStateMachineEngine::CsiMouseModifierCodes::Drag, { 2, 2 }, InputStateMachineEngine::CsiEndCodes::MOUSE_DOWN },        { RIGHTMOST_BUTTON_PRESSED, 0, { 1, 1 }, MOUSE_MOVED } },
-        {   { InputStateMachineEngine::CsiMouseButtonCodes::Right, 0,                                                    { 2, 2 }, InputStateMachineEngine::CsiEndCodes::MOUSE_UP },          { 0, 0, { 1, 1 }, 0 } },
-            
-        {   { InputStateMachineEngine::CsiMouseButtonCodes::Left,  0,                                                    { 2, 2 }, InputStateMachineEngine::CsiEndCodes::MOUSE_DOWN },        { FROM_LEFT_1ST_BUTTON_PRESSED, 0, { 1, 1 }, 0 } },
-        {   { InputStateMachineEngine::CsiMouseButtonCodes::Right, 0,                                                    { 2, 2 }, InputStateMachineEngine::CsiEndCodes::MOUSE_DOWN },        { FROM_LEFT_1ST_BUTTON_PRESSED | RIGHTMOST_BUTTON_PRESSED, 0, { 1, 1 }, 0 } },
-        {   { InputStateMachineEngine::CsiMouseButtonCodes::Left, InputStateMachineEngine::CsiMouseModifierCodes::Drag,  { 2, 3 }, InputStateMachineEngine::CsiEndCodes::MOUSE_DOWN },        { FROM_LEFT_1ST_BUTTON_PRESSED | RIGHTMOST_BUTTON_PRESSED, 0, { 1, 2 }, MOUSE_MOVED } },
-        {   { InputStateMachineEngine::CsiMouseButtonCodes::Left, InputStateMachineEngine::CsiMouseModifierCodes::Drag,  { 3, 3 }, InputStateMachineEngine::CsiEndCodes::MOUSE_DOWN },        { FROM_LEFT_1ST_BUTTON_PRESSED | RIGHTMOST_BUTTON_PRESSED, 0, { 2, 2 }, MOUSE_MOVED } },
-        {   { InputStateMachineEngine::CsiMouseButtonCodes::Left, 0,                                                     { 3, 3 }, InputStateMachineEngine::CsiEndCodes::MOUSE_UP },          { RIGHTMOST_BUTTON_PRESSED, 0, { 2, 2 }, 0 } },
-        {   { InputStateMachineEngine::CsiMouseButtonCodes::Right, 0,                                                    { 3, 3 }, InputStateMachineEngine::CsiEndCodes::MOUSE_UP },          { 0, 0, { 2, 2 }, 0 } },
-    };
-    // clang-format on
-
-    VerifySGRMouseData(testData);
-}
+// Copyright (c) Microsoft Corporation.
+// Licensed under the MIT license.
+
+#include "precomp.h"
+#include "WexTestClass.h"
+#include "../../inc/consoletaeftemplates.hpp"
+
+#include "stateMachine.hpp"
+#include "InputStateMachineEngine.hpp"
+#include "../input/terminalInput.hpp"
+#include "../../inc/unicode.hpp"
+#include "../../types/inc/convert.hpp"
+
+#include <vector>
+#include <functional>
+#include <sstream>
+#include <string>
+#include <algorithm>
+
+#ifdef BUILD_ONECORE_INTERACTIVITY
+#include "../../../interactivity/inc/VtApiRedirection.hpp"
+#endif
+
+using namespace WEX::Common;
+using namespace WEX::Logging;
+using namespace WEX::TestExecution;
+
+namespace Microsoft
+{
+    namespace Console
+    {
+        namespace VirtualTerminal
+        {
+            class InputEngineTest;
+            class TestInteractDispatch;
+        };
+    };
+};
+using namespace Microsoft::Console::VirtualTerminal;
+
+bool IsShiftPressed(const DWORD modifierState)
+{
+    return WI_IsFlagSet(modifierState, SHIFT_PRESSED);
+}
+
+bool IsAltPressed(const DWORD modifierState)
+{
+    return WI_IsAnyFlagSet(modifierState, LEFT_ALT_PRESSED | RIGHT_ALT_PRESSED);
+}
+
+bool IsCtrlPressed(const DWORD modifierState)
+{
+    return WI_IsAnyFlagSet(modifierState, LEFT_CTRL_PRESSED | RIGHT_CTRL_PRESSED);
+}
+
+bool ModifiersEquivalent(DWORD a, DWORD b)
+{
+    bool fShift = IsShiftPressed(a) == IsShiftPressed(b);
+    bool fAlt = IsAltPressed(a) == IsAltPressed(b);
+    bool fCtrl = IsCtrlPressed(a) == IsCtrlPressed(b);
+    return fShift && fCtrl && fAlt;
+}
+
+class TestState
+{
+public:
+    TestState() :
+        vExpectedInput{},
+        _stateMachine{ nullptr },
+        _expectedToCallWindowManipulation{ false },
+        _expectSendCtrlC{ false },
+        _expectCursorPosition{ false },
+        _expectedCursor{ -1, -1 },
+        _expectedWindowManipulation{ DispatchTypes::WindowManipulationType::Invalid },
+        _expectedCParams{ 0 }
+    {
+        std::fill_n(_expectedParams, ARRAYSIZE(_expectedParams), gsl::narrow<short>(0));
+    }
+
+    void RoundtripTerminalInputCallback(_In_ std::deque<std::unique_ptr<IInputEvent>>& inEvents)
+    {
+        // Take all the characters out of the input records here, and put them into
+        //  the input state machine.
+        auto inputRecords = IInputEvent::ToInputRecords(inEvents);
+        std::wstring vtseq = L"";
+        for (auto& inRec : inputRecords)
+        {
+            VERIFY_ARE_EQUAL(KEY_EVENT, inRec.EventType);
+            if (inRec.Event.KeyEvent.bKeyDown)
+            {
+                vtseq += &inRec.Event.KeyEvent.uChar.UnicodeChar;
+            }
+        }
+        Log::Comment(
+            NoThrowString().Format(L"\tvtseq: \"%s\"(%zu)", vtseq.c_str(), vtseq.length()));
+
+        _stateMachine->ProcessString(vtseq);
+        Log::Comment(L"String processed");
+    }
+
+    void TestInputCallback(std::deque<std::unique_ptr<IInputEvent>>& inEvents)
+    {
+        auto records = IInputEvent::ToInputRecords(inEvents);
+        VERIFY_ARE_EQUAL((size_t)1, vExpectedInput.size());
+
+        bool foundEqual = false;
+        INPUT_RECORD irExpected = vExpectedInput.back();
+
+        Log::Comment(
+            NoThrowString().Format(L"\texpected:\t") +
+            VerifyOutputTraits<INPUT_RECORD>::ToString(irExpected));
+
+        // Look for an equivalent input record.
+        // Differences between left and right modifiers are ignored, as long as one is pressed.
+        // There may be other keypresses, eg. modifier keypresses, those are ignored.
+        for (auto& inRec : records)
+        {
+            Log::Comment(
+                NoThrowString().Format(L"\tActual  :\t") +
+                VerifyOutputTraits<INPUT_RECORD>::ToString(inRec));
+
+            bool areEqual =
+                (irExpected.EventType == inRec.EventType) &&
+                (irExpected.Event.KeyEvent.bKeyDown == inRec.Event.KeyEvent.bKeyDown) &&
+                (irExpected.Event.KeyEvent.wRepeatCount == inRec.Event.KeyEvent.wRepeatCount) &&
+                (irExpected.Event.KeyEvent.uChar.UnicodeChar == inRec.Event.KeyEvent.uChar.UnicodeChar) &&
+                ModifiersEquivalent(irExpected.Event.KeyEvent.dwControlKeyState, inRec.Event.KeyEvent.dwControlKeyState);
+
+            foundEqual |= areEqual;
+            if (areEqual)
+            {
+                Log::Comment(L"\t\tFound Match");
+            }
+        }
+
+        VERIFY_IS_TRUE(foundEqual);
+        vExpectedInput.clear();
+    }
+
+    void TestInputStringCallback(std::deque<std::unique_ptr<IInputEvent>>& inEvents)
+    {
+        auto records = IInputEvent::ToInputRecords(inEvents);
+
+        for (auto expected : vExpectedInput)
+        {
+            Log::Comment(
+                NoThrowString().Format(L"\texpected:\t") +
+                VerifyOutputTraits<INPUT_RECORD>::ToString(expected));
+        }
+
+        INPUT_RECORD irExpected = vExpectedInput.front();
+        Log::Comment(
+            NoThrowString().Format(L"\tLooking for:\t") +
+            VerifyOutputTraits<INPUT_RECORD>::ToString(irExpected));
+
+        // Look for an equivalent input record.
+        // Differences between left and right modifiers are ignored, as long as one is pressed.
+        // There may be other keypresses, eg. modifier keypresses, those are ignored.
+        for (auto& inRec : records)
+        {
+            Log::Comment(
+                NoThrowString().Format(L"\tActual  :\t") +
+                VerifyOutputTraits<INPUT_RECORD>::ToString(inRec));
+
+            bool areEqual =
+                (irExpected.EventType == inRec.EventType) &&
+                (irExpected.Event.KeyEvent.bKeyDown == inRec.Event.KeyEvent.bKeyDown) &&
+                (irExpected.Event.KeyEvent.wRepeatCount == inRec.Event.KeyEvent.wRepeatCount) &&
+                (irExpected.Event.KeyEvent.uChar.UnicodeChar == inRec.Event.KeyEvent.uChar.UnicodeChar) &&
+                ModifiersEquivalent(irExpected.Event.KeyEvent.dwControlKeyState, inRec.Event.KeyEvent.dwControlKeyState);
+
+            if (areEqual)
+            {
+                Log::Comment(L"\t\tFound Match");
+                vExpectedInput.pop_front();
+                if (vExpectedInput.size() > 0)
+                {
+                    irExpected = vExpectedInput.front();
+                    Log::Comment(
+                        NoThrowString().Format(L"\tLooking for:\t") +
+                        VerifyOutputTraits<INPUT_RECORD>::ToString(irExpected));
+                }
+            }
+        }
+        VERIFY_ARE_EQUAL(static_cast<size_t>(0), vExpectedInput.size(), L"Verify we found all the inputs we were expecting");
+        vExpectedInput.clear();
+    }
+
+    std::deque<INPUT_RECORD> vExpectedInput;
+    StateMachine* _stateMachine;
+    bool _expectedToCallWindowManipulation;
+    bool _expectSendCtrlC;
+    bool _expectCursorPosition;
+    COORD _expectedCursor;
+    DispatchTypes::WindowManipulationType _expectedWindowManipulation;
+    unsigned short _expectedParams[16];
+    size_t _expectedCParams;
+};
+
+class Microsoft::Console::VirtualTerminal::InputEngineTest
+{
+    TEST_CLASS(InputEngineTest);
+
+    TestState testState;
+
+    void RoundtripTerminalInputCallback(std::deque<std::unique_ptr<IInputEvent>>& inEvents);
+    void TestInputCallback(std::deque<std::unique_ptr<IInputEvent>>& inEvents);
+    void TestInputStringCallback(std::deque<std::unique_ptr<IInputEvent>>& inEvents);
+    std::wstring GenerateSgrMouseSequence(const InputStateMachineEngine::CsiMouseButtonCodes button,
+                                          const unsigned short modifiers,
+                                          const COORD position,
+                                          const InputStateMachineEngine::CsiEndCodes direction);
+
+    // SGR_PARAMS serves as test input
+    // - the state of the buttons (constructed via InputStateMachineEngine::CsiActionMouseCodes)
+    // - the {x,y} position of the event on the viewport where the top-left is {1,1}
+    // - the direction of the mouse press (constructed via InputStateMachineEngine::CsiEndCodes)
+    typedef std::tuple<InputStateMachineEngine::CsiMouseButtonCodes, unsigned short, COORD, InputStateMachineEngine::CsiEndCodes> SGR_PARAMS;
+
+    // MOUSE_EVENT_PARAMS serves as expected output
+    // - dwButtonState
+    // - dwControlKeyState
+    // - dwMousePosition
+    // - dwEventFlags
+    typedef std::tuple<DWORD, DWORD, COORD, DWORD> MOUSE_EVENT_PARAMS;
+
+    void VerifySGRMouseData(const std::vector<std::tuple<SGR_PARAMS, MOUSE_EVENT_PARAMS>> testData);
+
+    // We need to manually call this at the end of the tests so that we know _which_ tests failed, rather than that the method cleanup failed
+    void VerifyExpectedInputDrained();
+
+    TEST_CLASS_SETUP(ClassSetup)
+    {
+        return true;
+    }
+
+    TEST_CLASS_CLEANUP(ClassCleanup)
+    {
+        return true;
+    }
+
+    TEST_METHOD_SETUP(MethodSetup)
+    {
+        return true;
+    }
+
+    TEST_METHOD(C0Test);
+    TEST_METHOD(AlphanumericTest);
+    TEST_METHOD(RoundTripTest);
+    TEST_METHOD(WindowManipulationTest);
+    TEST_METHOD(NonAsciiTest);
+    TEST_METHOD(CursorPositioningTest);
+    TEST_METHOD(CSICursorBackTabTest);
+    TEST_METHOD(AltBackspaceTest);
+    TEST_METHOD(AltCtrlDTest);
+    TEST_METHOD(AltIntermediateTest);
+    TEST_METHOD(AltBackspaceEnterTest);
+    TEST_METHOD(SGRMouseTest_ButtonClick);
+    TEST_METHOD(SGRMouseTest_Modifiers);
+    TEST_METHOD(SGRMouseTest_Movement);
+
+    friend class TestInteractDispatch;
+};
+
+void InputEngineTest::VerifyExpectedInputDrained()
+{
+    if (!testState.vExpectedInput.empty())
+    {
+        for (const auto& exp : testState.vExpectedInput)
+        {
+            switch (exp.EventType)
+            {
+            case KEY_EVENT:
+                Log::Error(NoThrowString().Format(L"EXPECTED INPUT NEVER RECEIVED: KEY_EVENT"));
+                break;
+            case MOUSE_EVENT:
+                Log::Error(NoThrowString().Format(L"EXPECTED INPUT NEVER RECEIVED: MOUSE_EVENT"));
+                break;
+            case WINDOW_BUFFER_SIZE_EVENT:
+                Log::Error(NoThrowString().Format(L"EXPECTED INPUT NEVER RECEIVED: WINDOW_BUFFER_SIZE_EVENT"));
+                break;
+            case MENU_EVENT:
+                Log::Error(NoThrowString().Format(L"EXPECTED INPUT NEVER RECEIVED: MENU_EVENT"));
+                break;
+            case FOCUS_EVENT:
+                Log::Error(NoThrowString().Format(L"EXPECTED INPUT NEVER RECEIVED: FOCUS_EVENT"));
+                break;
+            default:
+                Log::Error(NoThrowString().Format(L"EXPECTED INPUT NEVER RECEIVED: UNKNOWN TYPE"));
+                break;
+            }
+        }
+        VERIFY_FAIL(L"there should be no remaining un-drained expected input");
+        testState.vExpectedInput.clear();
+    }
+}
+
+class Microsoft::Console::VirtualTerminal::TestInteractDispatch final : public IInteractDispatch
+{
+public:
+    TestInteractDispatch(_In_ std::function<void(std::deque<std::unique_ptr<IInputEvent>>&)> pfn,
+                         _In_ TestState* testState);
+    virtual bool WriteInput(_In_ std::deque<std::unique_ptr<IInputEvent>>& inputEvents) override;
+    virtual bool WriteCtrlC() override;
+    virtual bool WindowManipulation(const DispatchTypes::WindowManipulationType function,
+                                    const std::basic_string_view<size_t> parameters) override; // DTTERM_WindowManipulation
+    virtual bool WriteString(const std::wstring_view string) override;
+
+    virtual bool MoveCursor(const size_t row,
+                            const size_t col) override;
+
+private:
+    std::function<void(std::deque<std::unique_ptr<IInputEvent>>&)> _pfnWriteInputCallback;
+    TestState* _testState; // non-ownership pointer
+};
+
+TestInteractDispatch::TestInteractDispatch(_In_ std::function<void(std::deque<std::unique_ptr<IInputEvent>>&)> pfn,
+                                           _In_ TestState* testState) :
+    _pfnWriteInputCallback(pfn),
+    _testState(testState)
+{
+}
+
+bool TestInteractDispatch::WriteInput(_In_ std::deque<std::unique_ptr<IInputEvent>>& inputEvents)
+{
+    _pfnWriteInputCallback(inputEvents);
+    return true;
+}
+
+bool TestInteractDispatch::WriteCtrlC()
+{
+    VERIFY_IS_TRUE(_testState->_expectSendCtrlC);
+    KeyEvent key = KeyEvent(true, 1, 'C', 0, UNICODE_ETX, LEFT_CTRL_PRESSED);
+    std::deque<std::unique_ptr<IInputEvent>> inputEvents;
+    inputEvents.push_back(std::make_unique<KeyEvent>(key));
+    return WriteInput(inputEvents);
+}
+
+bool TestInteractDispatch::WindowManipulation(const DispatchTypes::WindowManipulationType function,
+                                              const std::basic_string_view<size_t> parameters)
+{
+    VERIFY_ARE_EQUAL(true, _testState->_expectedToCallWindowManipulation);
+    VERIFY_ARE_EQUAL(_testState->_expectedWindowManipulation, function);
+    for (size_t i = 0; i < parameters.size(); i++)
+    {
+        unsigned short actual;
+        VERIFY_SUCCEEDED(SizeTToUShort(parameters.at(i), &actual));
+        VERIFY_ARE_EQUAL(_testState->_expectedParams[i], actual);
+    }
+    return true;
+}
+
+bool TestInteractDispatch::WriteString(const std::wstring_view string)
+{
+    std::deque<std::unique_ptr<IInputEvent>> keyEvents;
+
+    for (const auto& wch : string)
+    {
+        // We're forcing the translation to CP_USA, so that it'll be constant
+        //  regardless of the CP the test is running in
+        std::deque<std::unique_ptr<KeyEvent>> convertedEvents = CharToKeyEvents(wch, CP_USA);
+        std::move(convertedEvents.begin(),
+                  convertedEvents.end(),
+                  std::back_inserter(keyEvents));
+    }
+
+    return WriteInput(keyEvents);
+}
+
+bool TestInteractDispatch::MoveCursor(const size_t row, const size_t col)
+{
+    VERIFY_IS_TRUE(_testState->_expectCursorPosition);
+    COORD received = { static_cast<short>(col), static_cast<short>(row) };
+    VERIFY_ARE_EQUAL(_testState->_expectedCursor, received);
+    return true;
+}
+
+void InputEngineTest::C0Test()
+{
+    auto pfn = std::bind(&TestState::TestInputCallback, &testState, std::placeholders::_1);
+
+    auto dispatch = std::make_unique<TestInteractDispatch>(pfn, &testState);
+    auto inputEngine = std::make_unique<InputStateMachineEngine>(std::move(dispatch));
+    auto _stateMachine = std::make_unique<StateMachine>(std::move(inputEngine));
+    VERIFY_IS_NOT_NULL(_stateMachine);
+    testState._stateMachine = _stateMachine.get();
+
+    Log::Comment(L"Sending 0x0-0x19 to parser to make sure they're translated correctly back to C-key");
+    DisableVerifyExceptions disable;
+    for (wchar_t wch = '\x0'; wch < '\x20'; wch++)
+    {
+        std::wstring inputSeq = std::wstring(&wch, 1);
+        // In general, he actual key that we're going to generate for a C0 char
+        //      is char+0x40 and with ctrl pressed.
+        wchar_t expectedWch = wch + 0x40;
+        bool writeCtrl = true;
+        // These two are weird exceptional cases.
+        switch (wch)
+        {
+        case L'\r': // Enter
+            expectedWch = wch;
+            writeCtrl = false;
+            break;
+        case L'\x1b': // Escape
+            expectedWch = wch;
+            writeCtrl = false;
+            break;
+        case L'\t': // Tab
+            writeCtrl = false;
+            break;
+        case L'\b': // backspace
+            wch = '\x7f';
+            expectedWch = '\x7f';
+            break;
+        }
+
+        short keyscan = VkKeyScanW(expectedWch);
+        short vkey = keyscan & 0xff;
+        short keyscanModifiers = (keyscan >> 8) & 0xff;
+        WORD scanCode = (WORD)MapVirtualKeyW(vkey, MAPVK_VK_TO_VSC);
+
+        DWORD dwModifierState = 0;
+        if (writeCtrl)
+        {
+            dwModifierState = WI_SetFlag(dwModifierState, LEFT_CTRL_PRESSED);
+        }
+        // If we need to press shift for this key, but not on alphabetical chars
+        //  Eg simulating C-z, not C-S-z.
+        if (WI_IsFlagSet(keyscanModifiers, 1) && (expectedWch < L'A' || expectedWch > L'Z'))
+        {
+            dwModifierState = WI_SetFlag(dwModifierState, SHIFT_PRESSED);
+        }
+
+        // Just make sure we write the same thing telnetd did:
+        if (wch == UNICODE_ETX)
+        {
+            Log::Comment(NoThrowString().Format(
+                L"We used to expect 0x%x, 0x%x, 0x%x, 0x%x here",
+                vkey,
+                scanCode,
+                wch,
+                dwModifierState));
+            vkey = 'C';
+            scanCode = 0;
+            wch = UNICODE_ETX;
+            dwModifierState = LEFT_CTRL_PRESSED;
+            Log::Comment(NoThrowString().Format(
+                L"Now we expect 0x%x, 0x%x, 0x%x, 0x%x here",
+                vkey,
+                scanCode,
+                wch,
+                dwModifierState));
+            testState._expectSendCtrlC = true;
+        }
+        else
+        {
+            testState._expectSendCtrlC = false;
+        }
+
+        Log::Comment(NoThrowString().Format(L"Testing char 0x%x", wch));
+        Log::Comment(NoThrowString().Format(L"Input Sequence=\"%s\"", inputSeq.c_str()));
+
+        INPUT_RECORD inputRec;
+
+        inputRec.EventType = KEY_EVENT;
+        inputRec.Event.KeyEvent.bKeyDown = TRUE;
+        inputRec.Event.KeyEvent.dwControlKeyState = dwModifierState;
+        inputRec.Event.KeyEvent.wRepeatCount = 1;
+        inputRec.Event.KeyEvent.wVirtualKeyCode = vkey;
+        inputRec.Event.KeyEvent.wVirtualScanCode = scanCode;
+        inputRec.Event.KeyEvent.uChar.UnicodeChar = wch;
+
+        testState.vExpectedInput.push_back(inputRec);
+
+        _stateMachine->ProcessString(inputSeq);
+    }
+    VerifyExpectedInputDrained();
+}
+
+void InputEngineTest::AlphanumericTest()
+{
+    auto pfn = std::bind(&TestState::TestInputCallback, &testState, std::placeholders::_1);
+    auto dispatch = std::make_unique<TestInteractDispatch>(pfn, &testState);
+    auto inputEngine = std::make_unique<InputStateMachineEngine>(std::move(dispatch));
+    auto _stateMachine = std::make_unique<StateMachine>(std::move(inputEngine));
+    VERIFY_IS_NOT_NULL(_stateMachine);
+    testState._stateMachine = _stateMachine.get();
+
+    Log::Comment(L"Sending every printable ASCII character");
+    DisableVerifyExceptions disable;
+    for (wchar_t wch = '\x20'; wch < '\x7f'; wch++)
+    {
+        std::wstring inputSeq = std::wstring(&wch, 1);
+
+        short keyscan = VkKeyScanW(wch);
+        short vkey = keyscan & 0xff;
+        WORD scanCode = (wchar_t)MapVirtualKeyW(vkey, MAPVK_VK_TO_VSC);
+
+        short keyscanModifiers = (keyscan >> 8) & 0xff;
+        // Because of course, these are not the same flags.
+        DWORD dwModifierState = 0 |
+                                (WI_IsFlagSet(keyscanModifiers, 1) ? SHIFT_PRESSED : 0) |
+                                (WI_IsFlagSet(keyscanModifiers, 2) ? LEFT_CTRL_PRESSED : 0) |
+                                (WI_IsFlagSet(keyscanModifiers, 4) ? LEFT_ALT_PRESSED : 0);
+
+        Log::Comment(NoThrowString().Format(L"Testing char 0x%x", wch));
+        Log::Comment(NoThrowString().Format(L"Input Sequence=\"%s\"", inputSeq.c_str()));
+
+        INPUT_RECORD inputRec;
+        inputRec.EventType = KEY_EVENT;
+        inputRec.Event.KeyEvent.bKeyDown = TRUE;
+        inputRec.Event.KeyEvent.dwControlKeyState = dwModifierState;
+        inputRec.Event.KeyEvent.wRepeatCount = 1;
+        inputRec.Event.KeyEvent.wVirtualKeyCode = vkey;
+        inputRec.Event.KeyEvent.wVirtualScanCode = scanCode;
+        inputRec.Event.KeyEvent.uChar.UnicodeChar = wch;
+
+        testState.vExpectedInput.push_back(inputRec);
+
+        _stateMachine->ProcessString(inputSeq);
+    }
+    VerifyExpectedInputDrained();
+}
+
+void InputEngineTest::RoundTripTest()
+{
+    auto pfn = std::bind(&TestState::TestInputCallback, &testState, std::placeholders::_1);
+    auto dispatch = std::make_unique<TestInteractDispatch>(pfn, &testState);
+    auto inputEngine = std::make_unique<InputStateMachineEngine>(std::move(dispatch));
+    auto _stateMachine = std::make_unique<StateMachine>(std::move(inputEngine));
+    VERIFY_IS_NOT_NULL(_stateMachine);
+    testState._stateMachine = _stateMachine.get();
+
+    // Send Every VKEY through the TerminalInput module, then take the char's
+    //   from the generated INPUT_RECORDs and put them through the InputEngine.
+    // The VKEY sequence it writes out should be the same as the original.
+
+    auto pfn2 = std::bind(&TestState::RoundtripTerminalInputCallback, &testState, std::placeholders::_1);
+    TerminalInput terminalInput{ pfn2 };
+
+    for (BYTE vkey = 0; vkey < BYTE_MAX; vkey++)
+    {
+        wchar_t wch = (wchar_t)MapVirtualKeyW(vkey, MAPVK_VK_TO_CHAR);
+        WORD scanCode = (wchar_t)MapVirtualKeyW(vkey, MAPVK_VK_TO_VSC);
+
+        unsigned int uiActualKeystate = 0;
+
+        // Couple of exceptional cases here:
+        if (vkey >= 'A' && vkey <= 'Z')
+        {
+            // A-Z need shift pressed in addition to the 'a'-'z' chars.
+            uiActualKeystate = WI_SetFlag(uiActualKeystate, SHIFT_PRESSED);
+        }
+        else if (vkey == VK_CANCEL || vkey == VK_PAUSE)
+        {
+            uiActualKeystate = WI_SetFlag(uiActualKeystate, LEFT_CTRL_PRESSED);
+        }
+
+        if (vkey == UNICODE_ETX)
+        {
+            testState._expectSendCtrlC = true;
+        }
+
+        INPUT_RECORD irTest = { 0 };
+        irTest.EventType = KEY_EVENT;
+        irTest.Event.KeyEvent.dwControlKeyState = uiActualKeystate;
+        irTest.Event.KeyEvent.wRepeatCount = 1;
+        irTest.Event.KeyEvent.wVirtualKeyCode = vkey;
+        irTest.Event.KeyEvent.bKeyDown = TRUE;
+        irTest.Event.KeyEvent.uChar.UnicodeChar = wch;
+        irTest.Event.KeyEvent.wVirtualScanCode = scanCode;
+
+        Log::Comment(
+            NoThrowString().Format(L"Expecting::   ") +
+            VerifyOutputTraits<INPUT_RECORD>::ToString(irTest));
+
+        testState.vExpectedInput.clear();
+        testState.vExpectedInput.push_back(irTest);
+
+        auto inputKey = IInputEvent::Create(irTest);
+        terminalInput.HandleKey(inputKey.get());
+    }
+
+    // TODO CARLOS: This test fails. I should probably file an issue to track this or fix it now...
+    //              Yeah... I'm just gonna file an issue.
+    //VerifyExpectedInputDrained();
+}
+
+void InputEngineTest::WindowManipulationTest()
+{
+    auto pfn = std::bind(&TestState::TestInputCallback, &testState, std::placeholders::_1);
+    auto dispatch = std::make_unique<TestInteractDispatch>(pfn, &testState);
+    auto inputEngine = std::make_unique<InputStateMachineEngine>(std::move(dispatch));
+    auto _stateMachine = std::make_unique<StateMachine>(std::move(inputEngine));
+    VERIFY_IS_NOT_NULL(_stateMachine.get());
+    testState._stateMachine = _stateMachine.get();
+
+    Log::Comment(NoThrowString().Format(
+        L"Try sending a bunch of Window Manipulation sequences. "
+        L"Only the valid ones should call the "
+        L"TestInteractDispatch::WindowManipulation callback."));
+
+    bool fValidType = false;
+
+    const unsigned short param1 = 123;
+    const unsigned short param2 = 456;
+    const wchar_t* const wszParam1 = L"123";
+    const wchar_t* const wszParam2 = L"456";
+
+    for (unsigned int i = 0; i < static_cast<unsigned int>(BYTE_MAX); i++)
+    {
+        if (i == DispatchTypes::WindowManipulationType::ResizeWindowInCharacters)
+        {
+            fValidType = true;
+        }
+
+        std::wstringstream seqBuilder;
+        seqBuilder << L"\x1b[" << i;
+
+        if (i == DispatchTypes::WindowManipulationType::ResizeWindowInCharacters)
+        {
+            // We need to build the string with the params as strings for some reason -
+            //      x86 would implicitly convert them to chars (eg 123 -> '{')
+            //      before appending them to the string
+            seqBuilder << L";" << wszParam1 << L";" << wszParam2;
+
+            testState._expectedToCallWindowManipulation = true;
+            testState._expectedCParams = 2;
+            testState._expectedParams[0] = param1;
+            testState._expectedParams[1] = param2;
+            testState._expectedWindowManipulation = static_cast<DispatchTypes::WindowManipulationType>(i);
+        }
+        else if (i == DispatchTypes::WindowManipulationType::RefreshWindow)
+        {
+            // refresh window doesn't expect any params.
+
+            testState._expectedToCallWindowManipulation = true;
+            testState._expectedCParams = 0;
+            testState._expectedWindowManipulation = static_cast<DispatchTypes::WindowManipulationType>(i);
+        }
+        else
+        {
+            testState._expectedToCallWindowManipulation = false;
+            testState._expectedCParams = 0;
+            testState._expectedWindowManipulation = DispatchTypes::WindowManipulationType::Invalid;
+        }
+        seqBuilder << L"t";
+        std::wstring seq = seqBuilder.str();
+        Log::Comment(NoThrowString().Format(
+            L"Processing \"%s\"", seq.c_str()));
+        _stateMachine->ProcessString(seq);
+    }
+}
+
+void InputEngineTest::NonAsciiTest()
+{
+    auto pfn = std::bind(&TestState::TestInputStringCallback, &testState, std::placeholders::_1);
+    auto dispatch = std::make_unique<TestInteractDispatch>(pfn, &testState);
+    auto inputEngine = std::make_unique<InputStateMachineEngine>(std::move(dispatch));
+    auto _stateMachine = std::make_unique<StateMachine>(std::move(inputEngine));
+    VERIFY_IS_NOT_NULL(_stateMachine.get());
+    testState._stateMachine = _stateMachine.get();
+    Log::Comment(L"Sending various non-ascii strings, and seeing what we get out");
+
+    INPUT_RECORD proto = { 0 };
+    proto.EventType = KEY_EVENT;
+    proto.Event.KeyEvent.dwControlKeyState = 0;
+    proto.Event.KeyEvent.wRepeatCount = 1;
+    proto.Event.KeyEvent.wVirtualKeyCode = 0;
+    proto.Event.KeyEvent.wVirtualScanCode = 0;
+    // Fill these in for each char
+    proto.Event.KeyEvent.bKeyDown = TRUE;
+    proto.Event.KeyEvent.uChar.UnicodeChar = UNICODE_NULL;
+
+    Log::Comment(NoThrowString().Format(
+        L"We're sending utf-16 characters here, because the VtInputThread has "
+        L"already converted the ut8 input to utf16 by the time it calls the state machine."));
+
+    // "Л", UTF-16: 0x041B, utf8: "\xd09b"
+    std::wstring utf8Input = L"\x041B";
+    INPUT_RECORD test = proto;
+    test.Event.KeyEvent.uChar.UnicodeChar = utf8Input[0];
+
+    Log::Comment(NoThrowString().Format(
+        L"Processing \"%s\"", utf8Input.c_str()));
+
+    testState.vExpectedInput.clear();
+    testState.vExpectedInput.push_back(test);
+    test.Event.KeyEvent.bKeyDown = FALSE;
+    testState.vExpectedInput.push_back(test);
+    _stateMachine->ProcessString(utf8Input);
+
+    // "旅", UTF-16: 0x65C5, utf8: "0xE6 0x97 0x85"
+    utf8Input = L"\u65C5";
+    test = proto;
+    test.Event.KeyEvent.uChar.UnicodeChar = utf8Input[0];
+
+    Log::Comment(NoThrowString().Format(
+        L"Processing \"%s\"", utf8Input.c_str()));
+
+    testState.vExpectedInput.clear();
+    testState.vExpectedInput.push_back(test);
+    test.Event.KeyEvent.bKeyDown = FALSE;
+    testState.vExpectedInput.push_back(test);
+    _stateMachine->ProcessString(utf8Input);
+}
+
+void InputEngineTest::CursorPositioningTest()
+{
+    auto pfn = std::bind(&TestState::TestInputCallback, &testState, std::placeholders::_1);
+
+    auto dispatch = std::make_unique<TestInteractDispatch>(pfn, &testState);
+    VERIFY_IS_NOT_NULL(dispatch.get());
+    auto inputEngine = std::make_unique<InputStateMachineEngine>(std::move(dispatch), true);
+    VERIFY_IS_NOT_NULL(inputEngine.get());
+    auto _stateMachine = std::make_unique<StateMachine>(std::move(inputEngine));
+    VERIFY_IS_NOT_NULL(_stateMachine);
+    testState._stateMachine = _stateMachine.get();
+
+    Log::Comment(NoThrowString().Format(
+        L"Try sending a cursor position response, then send it again. "
+        L"The first time, it should be interpreted as a cursor position. "
+        L"The state machine engine should reset itself to normal operation "
+        L"after that, and treat the second as an F3."));
+
+    std::wstring seq = L"\x1b[1;4R";
+    testState._expectCursorPosition = true;
+    testState._expectedCursor = { 4, 1 };
+
+    Log::Comment(NoThrowString().Format(
+        L"Processing \"%s\"", seq.c_str()));
+    _stateMachine->ProcessString(seq);
+
+    testState._expectCursorPosition = false;
+
+    INPUT_RECORD inputRec;
+    inputRec.EventType = KEY_EVENT;
+    inputRec.Event.KeyEvent.bKeyDown = TRUE;
+    inputRec.Event.KeyEvent.dwControlKeyState = LEFT_ALT_PRESSED | SHIFT_PRESSED;
+    inputRec.Event.KeyEvent.wRepeatCount = 1;
+    inputRec.Event.KeyEvent.wVirtualKeyCode = VK_F3;
+    inputRec.Event.KeyEvent.wVirtualScanCode = static_cast<WORD>(MapVirtualKey(VK_F3, MAPVK_VK_TO_VSC));
+    inputRec.Event.KeyEvent.uChar.UnicodeChar = L'\0';
+
+    testState.vExpectedInput.push_back(inputRec);
+    Log::Comment(NoThrowString().Format(
+        L"Processing \"%s\"", seq.c_str()));
+    _stateMachine->ProcessString(seq);
+}
+
+void InputEngineTest::CSICursorBackTabTest()
+{
+    auto pfn = std::bind(&TestState::TestInputCallback, &testState, std::placeholders::_1);
+    auto dispatch = std::make_unique<TestInteractDispatch>(pfn, &testState);
+    auto inputEngine = std::make_unique<InputStateMachineEngine>(std::move(dispatch));
+    auto _stateMachine = std::make_unique<StateMachine>(std::move(inputEngine));
+    VERIFY_IS_NOT_NULL(_stateMachine);
+    testState._stateMachine = _stateMachine.get();
+
+    INPUT_RECORD inputRec;
+
+    inputRec.EventType = KEY_EVENT;
+    inputRec.Event.KeyEvent.bKeyDown = TRUE;
+    inputRec.Event.KeyEvent.dwControlKeyState = SHIFT_PRESSED;
+    inputRec.Event.KeyEvent.wRepeatCount = 1;
+    inputRec.Event.KeyEvent.wVirtualKeyCode = VK_TAB;
+    inputRec.Event.KeyEvent.wVirtualScanCode = static_cast<WORD>(MapVirtualKeyW(VK_TAB, MAPVK_VK_TO_VSC));
+    inputRec.Event.KeyEvent.uChar.UnicodeChar = L'\t';
+
+    testState.vExpectedInput.push_back(inputRec);
+
+    const std::wstring seq = L"\x1b[Z";
+    Log::Comment(NoThrowString().Format(
+        L"Processing \"%s\"", seq.c_str()));
+    _stateMachine->ProcessString(seq);
+}
+
+void InputEngineTest::AltBackspaceTest()
+{
+    auto pfn = std::bind(&TestState::TestInputCallback, &testState, std::placeholders::_1);
+    auto dispatch = std::make_unique<TestInteractDispatch>(pfn, &testState);
+    auto inputEngine = std::make_unique<InputStateMachineEngine>(std::move(dispatch));
+    auto _stateMachine = std::make_unique<StateMachine>(std::move(inputEngine));
+    VERIFY_IS_NOT_NULL(_stateMachine);
+    testState._stateMachine = _stateMachine.get();
+
+    INPUT_RECORD inputRec;
+
+    inputRec.EventType = KEY_EVENT;
+    inputRec.Event.KeyEvent.bKeyDown = TRUE;
+    inputRec.Event.KeyEvent.dwControlKeyState = LEFT_ALT_PRESSED;
+    inputRec.Event.KeyEvent.wRepeatCount = 1;
+    inputRec.Event.KeyEvent.wVirtualKeyCode = VK_BACK;
+    inputRec.Event.KeyEvent.wVirtualScanCode = static_cast<WORD>(MapVirtualKeyW(VK_BACK, MAPVK_VK_TO_VSC));
+    inputRec.Event.KeyEvent.uChar.UnicodeChar = L'\x08';
+
+    testState.vExpectedInput.push_back(inputRec);
+
+    const std::wstring seq = L"\x1b\x7f";
+    Log::Comment(NoThrowString().Format(L"Processing \"\\x1b\\x7f\""));
+    _stateMachine->ProcessString(seq);
+
+    VerifyExpectedInputDrained();
+}
+
+void InputEngineTest::AltCtrlDTest()
+{
+    auto pfn = std::bind(&TestState::TestInputCallback, &testState, std::placeholders::_1);
+    auto dispatch = std::make_unique<TestInteractDispatch>(pfn, &testState);
+    auto inputEngine = std::make_unique<InputStateMachineEngine>(std::move(dispatch));
+    auto _stateMachine = std::make_unique<StateMachine>(std::move(inputEngine));
+    VERIFY_IS_NOT_NULL(_stateMachine);
+    testState._stateMachine = _stateMachine.get();
+
+    INPUT_RECORD inputRec;
+
+    inputRec.EventType = KEY_EVENT;
+    inputRec.Event.KeyEvent.bKeyDown = TRUE;
+    inputRec.Event.KeyEvent.dwControlKeyState = LEFT_ALT_PRESSED | LEFT_CTRL_PRESSED;
+    inputRec.Event.KeyEvent.wRepeatCount = 1;
+    inputRec.Event.KeyEvent.wVirtualKeyCode = 0x44; // D key
+    inputRec.Event.KeyEvent.wVirtualScanCode = static_cast<WORD>(MapVirtualKeyW(0x44, MAPVK_VK_TO_VSC));
+    inputRec.Event.KeyEvent.uChar.UnicodeChar = L'\x04';
+
+    testState.vExpectedInput.push_back(inputRec);
+
+    const std::wstring seq = L"\x1b\x04";
+    Log::Comment(NoThrowString().Format(L"Processing \"\\x1b\\x04\""));
+    _stateMachine->ProcessString(seq);
+
+    VerifyExpectedInputDrained();
+}
+
+void InputEngineTest::AltIntermediateTest()
+{
+    // Tests GH#1209. When we process a alt+key combination where the key just
+    // so happens to be an intermediate character, we should make sure that an
+    // immediately subsequent ctrl character is handled correctly.
+
+    // We'll test this by creating both a TerminalInput and an
+    // InputStateMachine, and piping the KeyEvents generated by the
+    // InputStateMachine into the TerminalInput.
+    std::wstring expectedTranslation{};
+
+    // First create the callback TerminalInput will call - this will be
+    // triggered second, after both the state machine and the TerminalInput have
+    // translated the characters.
+    auto pfnTerminalInputCallback = [&](std::deque<std::unique_ptr<IInputEvent>>& inEvents) {
+        // Get all the characters:
+        std::wstring wstr = L"";
+        for (auto& ev : inEvents)
+        {
+            if (ev->EventType() == InputEventType::KeyEvent)
+            {
+                auto& k = static_cast<KeyEvent&>(*ev);
+                auto wch = k.GetCharData();
+                wstr += wch;
+            }
+        }
+
+        VERIFY_ARE_EQUAL(expectedTranslation, wstr);
+    };
+    TerminalInput terminalInput{ pfnTerminalInputCallback };
+
+    // Create the callback that's fired when the state machine wants to write
+    // input. We'll take the events and put them straight into the
+    // TerminalInput.
+    auto pfnInputStateMachineCallback = [&](std::deque<std::unique_ptr<IInputEvent>>& inEvents) {
+        for (auto& ev : inEvents)
+        {
+            terminalInput.HandleKey(ev.get());
+        }
+    };
+    auto dispatch = std::make_unique<TestInteractDispatch>(pfnInputStateMachineCallback, &testState);
+    auto inputEngine = std::make_unique<InputStateMachineEngine>(std::move(dispatch));
+    auto stateMachine = std::make_unique<StateMachine>(std::move(inputEngine));
+    VERIFY_IS_NOT_NULL(stateMachine);
+    testState._stateMachine = stateMachine.get();
+
+    // Write a Alt+/, Ctrl+e pair to the input engine, then take it's output and
+    // run it through the terminalInput translator. We should get ^[/^E back
+    // out.
+    std::wstring seq = L"\x1b/";
+    expectedTranslation = seq;
+    Log::Comment(NoThrowString().Format(L"Processing \"\\x1b/\""));
+    stateMachine->ProcessString(seq);
+
+    seq = L"\x05"; // 0x05 is ^E
+    expectedTranslation = seq;
+    Log::Comment(NoThrowString().Format(L"Processing \"\\x05\""));
+    stateMachine->ProcessString(seq);
+
+    VerifyExpectedInputDrained();
+}
+
+void InputEngineTest::AltBackspaceEnterTest()
+{
+    // Created as a test for microsoft/terminal#2746. See that issue for mode
+    // details. We're going to send an Alt+Backspace to conpty, followed by an
+    // enter. The enter should be processed as just a single VK_ENTER, not a
+    // alt+enter.
+
+    auto pfn = std::bind(&TestState::TestInputCallback, &testState, std::placeholders::_1);
+    auto dispatch = std::make_unique<TestInteractDispatch>(pfn, &testState);
+    auto inputEngine = std::make_unique<InputStateMachineEngine>(std::move(dispatch));
+    auto _stateMachine = std::make_unique<StateMachine>(std::move(inputEngine));
+    VERIFY_IS_NOT_NULL(_stateMachine);
+    testState._stateMachine = _stateMachine.get();
+
+    INPUT_RECORD inputRec;
+
+    inputRec.EventType = KEY_EVENT;
+    inputRec.Event.KeyEvent.bKeyDown = TRUE;
+    inputRec.Event.KeyEvent.dwControlKeyState = LEFT_ALT_PRESSED;
+    inputRec.Event.KeyEvent.wRepeatCount = 1;
+    inputRec.Event.KeyEvent.wVirtualKeyCode = VK_BACK;
+    inputRec.Event.KeyEvent.wVirtualScanCode = static_cast<WORD>(MapVirtualKeyW(VK_BACK, MAPVK_VK_TO_VSC));
+    inputRec.Event.KeyEvent.uChar.UnicodeChar = L'\x08';
+
+    // First, expect a alt+backspace.
+    testState.vExpectedInput.push_back(inputRec);
+
+    std::wstring seq = L"\x1b\x7f";
+    Log::Comment(NoThrowString().Format(L"Processing \"\\x1b\\x7f\""));
+    _stateMachine->ProcessString(seq);
+
+    // Ensure the state machine has correctly returned to the ground state
+    VERIFY_ARE_EQUAL(StateMachine::VTStates::Ground, _stateMachine->_state);
+
+    inputRec.Event.KeyEvent.wVirtualKeyCode = VK_RETURN;
+    inputRec.Event.KeyEvent.dwControlKeyState = 0;
+    inputRec.Event.KeyEvent.wVirtualScanCode = static_cast<WORD>(MapVirtualKeyW(VK_RETURN, MAPVK_VK_TO_VSC));
+    inputRec.Event.KeyEvent.uChar.UnicodeChar = L'\x0d'; //maybe \xa
+
+    // Then, expect a enter
+    testState.vExpectedInput.push_back(inputRec);
+
+    seq = L"\x0d";
+    Log::Comment(NoThrowString().Format(L"Processing \"\\x0d\""));
+    _stateMachine->ProcessString(seq);
+
+    // Ensure the state machine has correctly returned to the ground state
+    VERIFY_ARE_EQUAL(StateMachine::VTStates::Ground, _stateMachine->_state);
+
+    VerifyExpectedInputDrained();
+}
+
+// Method Description:
+// - Writes an SGR VT sequence based on the necessary parameters
+// Arguments:
+// - button - the state of the buttons (constructed via InputStateMachineEngine::CsiActionMouseCodes)
+// - modifiers - the modifiers for the mouse event (constructed via InputStateMachineEngine::CsiMouseModifierCodes)
+// - position - the {x,y} position of the event on the viewport where the top-left is {1,1}
+// - direction - the direction of the mouse press (constructed via InputStateMachineEngine::CsiEndCodes)
+// Return Value:
+// - the SGR VT sequence
+std::wstring InputEngineTest::GenerateSgrMouseSequence(const InputStateMachineEngine::CsiMouseButtonCodes button,
+                                                       const unsigned short modifiers,
+                                                       const COORD position,
+                                                       const InputStateMachineEngine::CsiEndCodes direction)
+{
+    // we first need to convert "button" and "modifiers" into an 8 bit sequence
+    unsigned int actionCode = 0;
+
+    // button represents the top 2 and bottom 2 bits
+    actionCode |= (button & 0b1100);
+    actionCode = actionCode << 4;
+    actionCode |= (button & 0b0011);
+
+    // modifiers represents the middle 4 bits
+    actionCode |= modifiers;
+
+    return wil::str_printf_failfast<std::wstring>(L"\x1b[<%d;%d;%d%c", static_cast<int>(actionCode), position.X, position.Y, direction);
+}
+
+void InputEngineTest::VerifySGRMouseData(const std::vector<std::tuple<SGR_PARAMS, MOUSE_EVENT_PARAMS>> testData)
+{
+    auto pfn = std::bind(&TestState::TestInputCallback, &testState, std::placeholders::_1);
+
+    auto dispatch = std::make_unique<TestInteractDispatch>(pfn, &testState);
+    auto inputEngine = std::make_unique<InputStateMachineEngine>(std::move(dispatch));
+    auto _stateMachine = std::make_unique<StateMachine>(std::move(inputEngine));
+    VERIFY_IS_NOT_NULL(_stateMachine);
+    testState._stateMachine = _stateMachine.get();
+
+    SGR_PARAMS input;
+    MOUSE_EVENT_PARAMS expected;
+    INPUT_RECORD inputRec;
+    for (size_t i = 0; i < testData.size(); i++)
+    {
+        // construct test input
+        input = std::get<0>(testData[i]);
+        const std::wstring seq = GenerateSgrMouseSequence(std::get<0>(input), std::get<1>(input), std::get<2>(input), std::get<3>(input));
+
+        // construct expected result
+        expected = std::get<1>(testData[i]);
+        inputRec.EventType = MOUSE_EVENT;
+        inputRec.Event.MouseEvent.dwButtonState = std::get<0>(expected);
+        inputRec.Event.MouseEvent.dwControlKeyState = std::get<1>(expected);
+        inputRec.Event.MouseEvent.dwMousePosition = std::get<2>(expected);
+        inputRec.Event.MouseEvent.dwEventFlags = std::get<3>(expected);
+
+        testState.vExpectedInput.push_back(inputRec);
+
+        Log::Comment(NoThrowString().Format(L"Processing \"%s\"", seq.c_str()));
+        _stateMachine->ProcessString(seq);
+    }
+
+    VerifyExpectedInputDrained();
+}
+
+void InputEngineTest::SGRMouseTest_ButtonClick()
+{
+    // SGR_PARAMS serves as test input
+    // - the state of the buttons (constructed via InputStateMachineEngine::CsiMouseButtonCodes)
+    // - the modifiers for the mouse event (constructed via InputStateMachineEngine::CsiMouseModifierCodes)
+    // - the {x,y} position of the event on the viewport where the top-left is {1,1}
+    // - the direction of the mouse press (constructed via InputStateMachineEngine::CsiEndCodes)
+
+    // MOUSE_EVENT_PARAMS serves as expected output
+    // - dwButtonState
+    // - dwControlKeyState
+    // - dwMousePosition
+    // - dwEventFlags
+
+    // clang-format off
+    // NOTE: The first mouse event has to be considered a MOUSE_MOVED event because it does not have a previous location to keep track of
+    const std::vector<std::tuple<SGR_PARAMS, MOUSE_EVENT_PARAMS>> testData = {
+        //  TEST INPUT                                                                                                                     EXPECTED OUTPUT
+        {   { InputStateMachineEngine::CsiMouseButtonCodes::Left, 0, { 1, 1 }, InputStateMachineEngine::CsiEndCodes::MOUSE_DOWN },         { FROM_LEFT_1ST_BUTTON_PRESSED, 0, { 0, 0 }, 0 } },
+        {   { InputStateMachineEngine::CsiMouseButtonCodes::Left, 0, { 1, 1 }, InputStateMachineEngine::CsiEndCodes::MOUSE_UP },           { 0, 0, { 0, 0 }, 0 } },
+
+        {   { InputStateMachineEngine::CsiMouseButtonCodes::Middle, 0, { 1, 1 }, InputStateMachineEngine::CsiEndCodes::MOUSE_DOWN },       { FROM_LEFT_2ND_BUTTON_PRESSED, 0, { 0, 0 }, 0 } },
+        {   { InputStateMachineEngine::CsiMouseButtonCodes::Middle, 0, { 1, 1 }, InputStateMachineEngine::CsiEndCodes::MOUSE_UP },         { 0, 0, { 0, 0 }, 0 } },
+
+        {   { InputStateMachineEngine::CsiMouseButtonCodes::Right, 0, { 1, 1 }, InputStateMachineEngine::CsiEndCodes::MOUSE_DOWN },        { RIGHTMOST_BUTTON_PRESSED, 0, { 0, 0 }, 0 } },
+        {   { InputStateMachineEngine::CsiMouseButtonCodes::Right, 0, { 1, 1 }, InputStateMachineEngine::CsiEndCodes::MOUSE_UP },          { 0, 0, { 0, 0 }, 0 } },
+    };
+    // clang-format on
+
+    VerifySGRMouseData(testData);
+}
+
+void InputEngineTest::SGRMouseTest_Modifiers()
+{
+    // SGR_PARAMS serves as test input
+    // - the state of the buttons (constructed via InputStateMachineEngine::CsiMouseButtonCodes)
+    // - the modifiers for the mouse event (constructed via InputStateMachineEngine::CsiMouseModifierCodes)
+    // - the {x,y} position of the event on the viewport where the top-left is {1,1}
+    // - the direction of the mouse press (constructed via InputStateMachineEngine::CsiEndCodes)
+
+    // MOUSE_EVENT_PARAMS serves as expected output
+    // - dwButtonState
+    // - dwControlKeyState
+    // - dwMousePosition
+    // - dwEventFlags
+
+    // clang-format off
+    // NOTE: The first mouse event has to be considered a MOUSE_MOVED event because it does not have a previous location to keep track of
+    const std::vector<std::tuple<SGR_PARAMS, MOUSE_EVENT_PARAMS>> testData = {
+        //  TEST INPUT                                                                                                                                                                        EXPECTED OUTPUT
+        {   { InputStateMachineEngine::CsiMouseButtonCodes::Left, InputStateMachineEngine::CsiMouseModifierCodes::Shift, { 1, 1 }, InputStateMachineEngine::CsiEndCodes::MOUSE_DOWN },        { FROM_LEFT_1ST_BUTTON_PRESSED, SHIFT_PRESSED, { 0, 0 }, 0 } },
+        {   { InputStateMachineEngine::CsiMouseButtonCodes::Left, InputStateMachineEngine::CsiMouseModifierCodes::Shift, { 1, 1 }, InputStateMachineEngine::CsiEndCodes::MOUSE_UP },          { 0, SHIFT_PRESSED, { 0, 0 }, 0 } },
+
+        {   { InputStateMachineEngine::CsiMouseButtonCodes::Middle, InputStateMachineEngine::CsiMouseModifierCodes::Meta, { 1, 1 }, InputStateMachineEngine::CsiEndCodes::MOUSE_DOWN },       { FROM_LEFT_2ND_BUTTON_PRESSED, LEFT_ALT_PRESSED, { 0, 0 }, 0 } },
+        {   { InputStateMachineEngine::CsiMouseButtonCodes::Middle, InputStateMachineEngine::CsiMouseModifierCodes::Meta, { 1, 1 }, InputStateMachineEngine::CsiEndCodes::MOUSE_UP },         { 0, LEFT_ALT_PRESSED, { 0, 0 }, 0 } },
+
+        {   { InputStateMachineEngine::CsiMouseButtonCodes::Right, InputStateMachineEngine::CsiMouseModifierCodes::Ctrl, { 1, 1 }, InputStateMachineEngine::CsiEndCodes::MOUSE_DOWN },        { RIGHTMOST_BUTTON_PRESSED, LEFT_CTRL_PRESSED, { 0, 0 }, 0 } },
+        {   { InputStateMachineEngine::CsiMouseButtonCodes::Right, InputStateMachineEngine::CsiMouseModifierCodes::Ctrl, { 1, 1 }, InputStateMachineEngine::CsiEndCodes::MOUSE_UP },          { 0, LEFT_CTRL_PRESSED, { 0, 0 }, 0 } },
+    };
+    // clang-format on
+
+    VerifySGRMouseData(testData);
+}
+
+void InputEngineTest::SGRMouseTest_Movement()
+{
+    // SGR_PARAMS serves as test input
+    // - the state of the buttons (constructed via InputStateMachineEngine::CsiMouseButtonCodes)
+    // - the modifiers for the mouse event (constructed via InputStateMachineEngine::CsiMouseModifierCodes)
+    // - the {x,y} position of the event on the viewport where the top-left is {1,1}
+    // - the direction of the mouse press (constructed via InputStateMachineEngine::CsiEndCodes)
+
+    // MOUSE_EVENT_PARAMS serves as expected output
+    // - dwButtonState
+    // - dwControlKeyState
+    // - dwMousePosition
+    // - dwEventFlags
+
+    // clang-format off
+    // NOTE: The first mouse event has to be considered a MOUSE_MOVED event because it does not have a previous location to keep track of
+    const std::vector<std::tuple<SGR_PARAMS, MOUSE_EVENT_PARAMS>> testData = {
+        //  TEST INPUT                                                                                                                                                                        EXPECTED OUTPUT
+        {   { InputStateMachineEngine::CsiMouseButtonCodes::Right, 0,                                                    { 1, 1 }, InputStateMachineEngine::CsiEndCodes::MOUSE_DOWN },        { RIGHTMOST_BUTTON_PRESSED, 0, { 0, 0 }, 0 } },
+        {   { InputStateMachineEngine::CsiMouseButtonCodes::Right, InputStateMachineEngine::CsiMouseModifierCodes::Drag, { 1, 2 }, InputStateMachineEngine::CsiEndCodes::MOUSE_DOWN },        { RIGHTMOST_BUTTON_PRESSED, 0, { 0, 1 }, MOUSE_MOVED } },
+        {   { InputStateMachineEngine::CsiMouseButtonCodes::Right, InputStateMachineEngine::CsiMouseModifierCodes::Drag, { 2, 2 }, InputStateMachineEngine::CsiEndCodes::MOUSE_DOWN },        { RIGHTMOST_BUTTON_PRESSED, 0, { 1, 1 }, MOUSE_MOVED } },
+        {   { InputStateMachineEngine::CsiMouseButtonCodes::Right, 0,                                                    { 2, 2 }, InputStateMachineEngine::CsiEndCodes::MOUSE_UP },          { 0, 0, { 1, 1 }, 0 } },
+
+        {   { InputStateMachineEngine::CsiMouseButtonCodes::Left,  0,                                                    { 2, 2 }, InputStateMachineEngine::CsiEndCodes::MOUSE_DOWN },        { FROM_LEFT_1ST_BUTTON_PRESSED, 0, { 1, 1 }, 0 } },
+        {   { InputStateMachineEngine::CsiMouseButtonCodes::Right, 0,                                                    { 2, 2 }, InputStateMachineEngine::CsiEndCodes::MOUSE_DOWN },        { FROM_LEFT_1ST_BUTTON_PRESSED | RIGHTMOST_BUTTON_PRESSED, 0, { 1, 1 }, 0 } },
+        {   { InputStateMachineEngine::CsiMouseButtonCodes::Left, InputStateMachineEngine::CsiMouseModifierCodes::Drag,  { 2, 3 }, InputStateMachineEngine::CsiEndCodes::MOUSE_DOWN },        { FROM_LEFT_1ST_BUTTON_PRESSED | RIGHTMOST_BUTTON_PRESSED, 0, { 1, 2 }, MOUSE_MOVED } },
+        {   { InputStateMachineEngine::CsiMouseButtonCodes::Left, InputStateMachineEngine::CsiMouseModifierCodes::Drag,  { 3, 3 }, InputStateMachineEngine::CsiEndCodes::MOUSE_DOWN },        { FROM_LEFT_1ST_BUTTON_PRESSED | RIGHTMOST_BUTTON_PRESSED, 0, { 2, 2 }, MOUSE_MOVED } },
+        {   { InputStateMachineEngine::CsiMouseButtonCodes::Left, 0,                                                     { 3, 3 }, InputStateMachineEngine::CsiEndCodes::MOUSE_UP },          { RIGHTMOST_BUTTON_PRESSED, 0, { 2, 2 }, 0 } },
+        {   { InputStateMachineEngine::CsiMouseButtonCodes::Right, 0,                                                    { 3, 3 }, InputStateMachineEngine::CsiEndCodes::MOUSE_UP },          { 0, 0, { 2, 2 }, 0 } },
+    };
+    // clang-format on
+
+    VerifySGRMouseData(testData);
+}